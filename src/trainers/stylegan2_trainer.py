import torch
import torch.optim as optim
import torch.nn.functional as F

from src.trainers.base_trainer import BaseTrainer
from src.models import StyleGAN2Generator, StyleGAN2Discriminator
from src.utils import toggle_grad
from src.losses.adversarial import r1_penalty, generator_loss_nonsaturating, discriminator_loss_r1
from src.augmentations import ADAManager

class StyleGAN2Trainer(BaseTrainer):
    def _init_models(self):
        self.G = StyleGAN2Generator(self.config).to(self.device)
        self.D = StyleGAN2Discriminator(self.config).to(self.device)
        self.E = None
        self.sp_latent_encoder = None
        self.w_avg = None
        if self.config.model.stylegan2_use_truncation:
            # Placeholder for w_avg calculation
            pass
        if hasattr(self.config.model, 'stylegan2_ada_target_metric_val'):
            self.ada_manager = ADAManager(self.config.model, self.device)

    def _init_optimizers(self):
        g_params = list(self.G.parameters())
        self.optimizer_G = optim.Adam(
            g_params,
            lr=self.config.optimizer.g_lr,
            betas=(self.config.optimizer.beta1, self.config.optimizer.beta2)
        )
        self.optimizer_D = optim.Adam(
            self.D.parameters(),
            lr=self.config.optimizer.d_lr,
            betas=(self.config.optimizer.beta1, self.config.optimizer.beta2)
        )

    def _init_loss_functions(self):
        self.r1_gamma = self.config.r1_gamma
        self.loss_fn_g_adv = lambda d_fake_logits: F.softplus(-d_fake_logits).mean()
        self.loss_fn_d_adv = lambda d_real_logits, d_fake_logits: \
            F.softplus(d_fake_logits).mean() + F.softplus(-d_real_logits).mean()

    def _train_d(self, real_images, **kwargs):
        toggle_grad(self.D, True)
        # Note: self.optimizer_D.zero_grad() is now called inside the training loop in base_trainer

        is_accumulation_step = self.current_iteration % self.config.gradient_accumulation_steps != 0

        # We need gradients for R1 penalty, but we don't want to sync across machines if we're doing DDP
        real_images.requires_grad = (self.r1_gamma > 0)

        d_input_real_images = real_images
        if self.ada_manager:
            d_input_real_images, _ = self.ada_manager.apply_augmentations(real_images)

        d_real_logits = self.D(d_input_real_images)

        z_dim_to_use = self.config.model.stylegan2_z_dim
        z_noise = torch.randn(real_images.size(0), z_dim_to_use, device=self.device)

        g_kwargs = {
            'style_mix_prob': getattr(self.config.model, 'stylegan2_style_mix_prob', 0.9),
            'truncation_psi': None # No truncation during training
        }

        with torch.no_grad():
            fake_images = self.G(z_noise, **g_kwargs)

        d_fake_logits = self.D(fake_images.detach())

        lossD_adv = self.loss_fn_d_adv(d_real_logits, d_fake_logits)

        if torch.isnan(lossD_adv):
            print("Warning: Adversarial D loss is NaN. Skipping batch.")
            return {"Loss_D_Adv": "nan"}

        logs = {"Loss_D_Adv": lossD_adv.item()}
        lossD = lossD_adv

        if self.r1_gamma > 0:
            r1_loss = r1_penalty(d_real_logits, d_input_real_images, self.r1_gamma)
            if torch.isnan(r1_loss):
                print("R1 loss is nan. Skipping R1 penalty for this step.")
                r1_loss = torch.tensor(0.0, device=self.device) # set to 0 if nan

            lossD += r1_loss
            logs["Loss_D_R1"] = r1_loss.item() if not torch.isnan(r1_loss) else "nan"

        if torch.isnan(lossD):
            print("Warning: Total D loss is NaN before backward pass. Skipping update.")
            return logs # Return logs without backward pass or optimizer step

        # Normalize the loss for gradient accumulation
        lossD = lossD / self.config.gradient_accumulation_steps
        lossD.backward()

        if not is_accumulation_step:
            if any(torch.isnan(p.grad).any() for p in self.D.parameters() if p.grad is not None):
                print("Warning: NaN gradients in Discriminator. Skipping optimizer step.")
                self.optimizer_D.zero_grad() # Clear gradients even if we skip the step
            else:
                self.optimizer_D.step()
                self.optimizer_D.zero_grad()

        logs["Loss_D_Total"] = lossD.item() * self.config.gradient_accumulation_steps
        toggle_grad(self.D, False)
        return logs

    def _train_g(self, real_images, **kwargs):
        toggle_grad(self.G, True)
        is_accumulation_step = self.current_iteration % self.config.gradient_accumulation_steps != 0

        z_dim_to_use_g = self.config.model.stylegan2_z_dim
        z_noise_g = torch.randn(real_images.size(0), z_dim_to_use_g, device=self.device)

        g_kwargs_g = {
            'style_mix_prob': getattr(self.config.model, 'stylegan2_style_mix_prob', 0.9)
        }

        fake_images_for_g = self.G(z_noise_g, **g_kwargs_g)

        # Augment fake images for G if ADA is used
        if self.ada_manager:
            fake_images_for_g_aug = self.ada_manager.apply_augmentations(fake_images_for_g)
<<<<<<< HEAD
=======

>>>>>>> e1ec9fe9
        else:
            fake_images_for_g_aug = fake_images_for_g

        d_fake_logits_for_g = self.D(fake_images_for_g_aug)
        lossG_adv = self.loss_fn_g_adv(d_fake_logits_for_g)

        if torch.isnan(lossG_adv):
            print("Warning: Adversarial G loss is NaN. Skipping batch.")
            return {"Loss_G_Adv": "nan"}

        logs = {"Loss_G_Adv": lossG_adv.item()}
        lossG = lossG_adv

        # Normalize the loss for gradient accumulation
        lossG = lossG / self.config.gradient_accumulation_steps
        lossG.backward()

        if not is_accumulation_step:
            if any(torch.isnan(p.grad).any() for p in self.G.parameters() if p.grad is not None):
                print("Warning: NaN gradients in Generator. Skipping optimizer step.")
                self.optimizer_G.zero_grad()
            else:
                self.optimizer_G.step()
                self.optimizer_G.zero_grad()

        logs["Loss_G_Total"] = lossG.item() * self.config.gradient_accumulation_steps
        toggle_grad(self.G, False)
        return logs<|MERGE_RESOLUTION|>--- conflicted
+++ resolved
@@ -122,10 +122,7 @@
         # Augment fake images for G if ADA is used
         if self.ada_manager:
             fake_images_for_g_aug = self.ada_manager.apply_augmentations(fake_images_for_g)
-<<<<<<< HEAD
-=======
 
->>>>>>> e1ec9fe9
         else:
             fake_images_for_g_aug = fake_images_for_g
 
