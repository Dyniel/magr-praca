--- conflicted
+++ resolved
@@ -59,7 +59,6 @@
             z_dim_to_use = self.config.model.stylegan2_z_dim
             z_noise = torch.randn(real_images.size(0), z_dim_to_use, device=self.device)
 
-<<<<<<< HEAD
         g_kwargs = {
             'style_mix_prob': getattr(self.config.model, 'stylegan2_style_mix_prob', 0.0),
             'truncation_psi': self.config.model.stylegan2_truncation_psi if self.w_avg is not None else None,
@@ -75,18 +74,6 @@
               fake_images.min().item(),
               fake_images.max().item(),
               fake_images.isnan().any().item())
-=======
-            g_kwargs = {
-                'style_mix_prob': getattr(self.config.model, 'stylegan2_style_mix_prob', 0.9),
-                'truncation_psi': None
-            }
-
-            fake_images = self.G(z_noise, **g_kwargs)
-            print("fake_images – min/max/hasnan:",
-                  fake_images.min().item(),
-                  fake_images.max().item(),
-                  fake_images.isnan().any().item())
->>>>>>> 92faa9e1
 
 
             d_fake_logits = self.D(fake_images.detach())
@@ -126,7 +113,6 @@
             z_dim_to_use_g = self.config.model.stylegan2_z_dim
             z_noise_g = torch.randn(real_images.size(0), z_dim_to_use_g, device=self.device)
 
-<<<<<<< HEAD
         g_kwargs_g = {
             'style_mix_prob': getattr(self.config.model, 'stylegan2_style_mix_prob', 0.0),
             'truncation_psi': self.config.model.stylegan2_truncation_psi if self.w_avg is not None else None,
@@ -140,14 +126,6 @@
         fake_images_for_g = torch.nan_to_num(fake_images_for_g, nan=0.0, posinf=1.0, neginf=-1.0)
 
         with autocast():
-=======
-            g_kwargs_g = {
-                'style_mix_prob': getattr(self.config.model, 'stylegan2_style_mix_prob', 0.9)
-            }
-
-            fake_images_for_g = self.G(z_noise_g, **g_kwargs_g)
-
->>>>>>> 92faa9e1
             if self.ada_manager:
                 fake_images_for_g_aug = self.ada_manager.apply_augmentations(fake_images_for_g)
             else:
