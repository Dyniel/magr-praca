--- conflicted
+++ resolved
@@ -63,13 +63,11 @@
             }
 
             fake_images = self.G(z_noise, **g_kwargs)
-<<<<<<< HEAD
             print("fake_images – min/max/hasnan:",
                   fake_images.min().item(),
                   fake_images.max().item(),
                   fake_images.isnan().any().item())
-=======
->>>>>>> d0a55789
+
 
             d_fake_logits = self.D(fake_images.detach())
             print("d_fake_logits:", d_fake_logits.min().item(), d_fake_logits.max().item())
