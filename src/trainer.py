--- conflicted
+++ resolved
@@ -26,16 +26,13 @@
 class Trainer:
     def __init__(self, config):
         self.config = config
-<<<<<<< HEAD
         # Updated device selection logic
         if config.device == "cuda" and not torch.cuda.is_available():
             print("CUDA specified in config but not available. Falling back to CPU.")
             self.device = torch.device("cpu")
         else:
             self.device = torch.device(config.device)
-=======
-        self.device = torch.device("cuda" if torch.cuda.is_available() and config.use_cuda else "cpu")
->>>>>>> a0214a93
+
         print(f"Using device: {self.device}")
 
         self.model_architecture = config.model.architecture
@@ -127,7 +124,6 @@
 
         self.optimizer_G = optim.Adam(
             g_params,
-<<<<<<< HEAD
             lr=self.config.optimizer.g_lr, # Updated path
             betas=(self.config.optimizer.beta1, self.config.optimizer.beta2) # Updated path
         )
@@ -135,36 +131,25 @@
             self.D.parameters(),
             lr=self.config.optimizer.d_lr, # Updated path
             betas=(self.config.optimizer.beta1, self.config.optimizer.beta2) # Updated path
-=======
-            lr=self.config.optimizer.g_lr,
-            betas=(self.config.optimizer.g_beta1, self.config.optimizer.g_beta2)
-        )
-        self.optimizer_D = optim.Adam(
-            self.D.parameters(),
-            lr=self.config.optimizer.d_lr,
-            betas=(self.config.optimizer.d_beta1, self.config.optimizer.d_beta2)
->>>>>>> a0214a93
+
         )
         print("Optimizers initialized.")
 
     def _init_loss_functions(self):
         # Define loss functions based on model architecture or config
         # This is a simplified example. Specific GANs have specific loss formulations.
-<<<<<<< HEAD
 
         # r1_gamma is now expected to be a top-level parameter in BaseConfig,
         # as sweeps are setting it directly.
         self.r1_gamma = self.config.r1_gamma
 
-=======
->>>>>>> a0214a93
+
         if self.model_architecture in ["gan5_gcn", "gan6_gat_cnn", "dcgan"]:
             # Standard GAN losses (non-saturating or LSGAN, etc.)
             self.loss_fn_g = lambda d_fake_logits: F.binary_cross_entropy_with_logits(d_fake_logits, torch.ones_like(d_fake_logits))
             self.loss_fn_d = lambda d_real_logits, d_fake_logits: \
                 F.binary_cross_entropy_with_logits(d_real_logits, torch.ones_like(d_real_logits)) + \
                 F.binary_cross_entropy_with_logits(d_fake_logits, torch.zeros_like(d_fake_logits))
-<<<<<<< HEAD
             # self.r1_gamma is already set from top-level config
         elif self.model_architecture == "stylegan2":
             self.loss_fn_g_stylegan2 = lambda d_fake_logits: F.softplus(-d_fake_logits).mean() # Non-saturating
@@ -172,20 +157,11 @@
                 F.softplus(d_fake_logits).mean() + F.softplus(-d_real_logits).mean()
             # self.r1_gamma is set from top-level config. If model-specific r1 is needed, logic would change.
             # Example: self.r1_gamma = self.config.model.stylegan2_r1_gamma if hasattr(self.config.model, 'stylegan2_r1_gamma') else self.config.r1_gamma
-=======
-            self.r1_gamma = self.config.get('r1_gamma', 10.0) # Default R1 gamma
-        elif self.model_architecture == "stylegan2":
-            # StyleGAN2 typically uses non-saturating loss for G and logistic loss + R1 for D
-            self.loss_fn_g_stylegan2 = lambda d_fake_logits: F.softplus(-d_fake_logits).mean() # Non-saturating
-            self.loss_fn_d_stylegan2 = lambda d_real_logits, d_fake_logits: \
-                F.softplus(d_fake_logits).mean() + F.softplus(-d_real_logits).mean()
-            self.r1_gamma = self.config.model.stylegan2_r1_gamma
->>>>>>> a0214a93
+
         elif self.model_architecture == "stylegan3":
             self.loss_fn_g_stylegan3 = lambda d_fake_logits: F.softplus(-d_fake_logits).mean()
             self.loss_fn_d_stylegan3 = lambda d_real_logits, d_fake_logits: \
                 F.softplus(d_fake_logits).mean() + F.softplus(-d_real_logits).mean()
-<<<<<<< HEAD
             # self.r1_gamma from top-level
         elif self.model_architecture == "projected_gan":
             self.loss_fn_g_adv_projected = lambda d_fake_logits: F.softplus(-d_fake_logits).mean()
@@ -203,38 +179,14 @@
 
     def train(self):
         print(f"Starting training for {self.config.num_epochs} epochs...") # Use self.config.num_epochs
-=======
-            self.r1_gamma = self.config.model.stylegan3_r1_gamma
-        elif self.model_architecture == "projected_gan":
-            # Projected GAN often uses non-saturating G loss, hinge D loss, or other variants
-            # Adversarial part
-            self.loss_fn_g_adv_projected = lambda d_fake_logits: F.softplus(-d_fake_logits).mean()
-            self.loss_fn_d_adv_projected = lambda d_real_logits, d_fake_logits: \
-                 F.softplus(d_fake_logits).mean() + F.softplus(-d_real_logits).mean() # Or hinge
-            # Feature matching loss (L2 or L1)
-            self.loss_fn_g_feat_match = nn.MSELoss() # Or nn.L1Loss()
-            self.r1_gamma = self.config.model.projectedgan_r1_gamma
-        else:
-            # Fallback (should be specified)
-            self.loss_fn_g = None
-            self.loss_fn_d = None
-            self.r1_gamma = 0
-        print("Loss functions initialized (placeholders, may need architecture-specifics).")
-
-
-    def train(self):
-        print(f"Starting training for {self.config.training.epochs} epochs...")
->>>>>>> a0214a93
+
         train_dataloader = get_dataloader(self.config, data_split="train", shuffle=True, drop_last=True)
         if train_dataloader is None:
             print("No training dataloader found. Exiting.")
             return
 
-<<<<<<< HEAD
         for epoch in range(self.current_epoch, self.config.num_epochs): # Use self.config.num_epochs
-=======
-        for epoch in range(self.current_epoch, self.config.training.epochs):
->>>>>>> a0214a93
+
             self.current_epoch = epoch
             self.G.train()
             self.D.train()
@@ -418,7 +370,6 @@
 
 
                 # Logging
-<<<<<<< HEAD
                 if self.current_iteration % self.config.log_freq_step == 0: # Use self.config.log_freq_step
                     batch_iterator.set_postfix(logs)
                     if self.config.use_wandb: # Check use_wandb
@@ -439,30 +390,13 @@
             # More granular checkpointing moved into the batch loop to save at specified frequency
             # if epoch % self.config.checkpoint_freq_epoch == 0:
             #    self.save_checkpoint(epoch=self.current_epoch) # Example: save at end of epoch if it's a checkpoint epoch
-=======
-                if self.current_iteration % self.config.logging.log_freq == 0:
-                    batch_iterator.set_postfix(logs)
-                    if self.config.logging.wandb_project:
-                        wandb.log(logs, step=self.current_iteration)
-
-                # Evaluation and Checkpointing
-                if self.current_iteration % self.config.training.eval_freq == 0:
-                    eval_metrics = self._evaluate_on_split("val") # Assuming "val" split for evaluation
-                    if self.config.logging.wandb_project and eval_metrics:
-                        wandb.log(eval_metrics, step=self.current_iteration)
-                    # Add checkpointing logic here if needed: self.save_checkpoint()
-
-            # End of epoch
->>>>>>> a0214a93
+
             print(f"Epoch {epoch+1} completed.")
             # Potentially save checkpoint at end of epoch
 
         print("Training finished.")
-<<<<<<< HEAD
         if self.config.use_wandb: # Check use_wandb
-=======
-        if self.config.logging.wandb_project:
->>>>>>> a0214a93
+
             wandb.finish()
 
     def _evaluate_on_split(self, data_split: str):
