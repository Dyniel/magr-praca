--- conflicted
+++ resolved
@@ -230,19 +230,12 @@
             for batch_idx, raw_batch_data in enumerate(batch_iterator):
                 if raw_batch_data is None:
                     print(f"Warning: Trainer received a None batch from dataloader at training iteration {self.current_iteration} (epoch {epoch+1}, batch_idx {batch_idx}). Skipping batch.")
-<<<<<<< HEAD
                     # self.current_iteration is incremented per batch attempt later, so don't double count here unless strictly iteration based
                     continue
 
                 self.current_iteration +=1 # Increment for each attempted batch
                 current_batch_logs = {} # Renamed from logs to avoid conflict with epoch logs
-=======
-                    self.current_iteration +=1 # Still increment iteration if you want to count skipped batches
-                    continue
-
-                self.current_iteration +=1
-                logs = {}
->>>>>>> d424e410
+
 
                 # --- Prepare inputs for current batch (real images, segments, etc.) ---
                 # This logic is similar to _evaluate_on_split, adapted for training
