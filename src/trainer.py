--- conflicted
+++ resolved
@@ -126,18 +126,11 @@
         elif self.model_architecture == "histogan":  # HistoGAN uses StyleGAN2 backbone
             self.G = StyleGAN2Generator(self.config).to(self.device)
             self.D = StyleGAN2Discriminator(self.config).to(self.device)
-<<<<<<< HEAD
             self.E = None # No separate encoder for HistoGAN in this context
             self.w_avg = None # For StyleGAN2 truncation if used
             if self.config.model.stylegan2_use_truncation: # HistoGAN might use truncation
                 pass # Placeholder for w_avg calculation/loading if needed
 
-=======
-            self.E = None  # No separate encoder for HistoGAN in this context
-            self.w_avg = None  # For StyleGAN2 truncation if used
-            if self.config.model.stylegan2_use_truncation:  # HistoGAN might use truncation
-                pass  # Placeholder for w_avg calculation/loading if needed
->>>>>>> ae20f0ff
         else:
             raise ValueError(f"Unsupported model architecture: {self.model_architecture}")
 
@@ -169,7 +162,6 @@
             betas=(self.config.optimizer.beta1, self.config.optimizer.beta2)
         )
         self.optimizer_D = optim.Adam(
-<<<<<<< HEAD
             self.D.parameters(), # Assumes self.D is the primary discriminator
             lr=self.config.optimizer.d_lr,
             betas=(self.config.optimizer.beta1, self.config.optimizer.beta2)
@@ -210,164 +202,7 @@
             ).to(self.device)
             print(f"HistoGAN Histogram Loss initialized: bins={self.config.model.histogan_histogram_bins}, type={self.config.model.histogan_histogram_loss_type}")
 
-=======
-            self.D.parameters(),  # Assumes self.D is the primary discriminator
-            lr=self.config.optimizer.d_lr,
-            betas=(self.config.optimizer.beta1, self.config.optimizer.beta2)
-        )
-
-    print("Optimizers initialized.")
-
-
-def _init_loss_functions(self):
-    self.r1_gamma = self.config.r1_gamma
-
-    if self.model_architecture in ["gan5_gcn", "gan6_gat_cnn", "dcgan"]:
-        self.loss_fn_g_adv = lambda d_fake_logits: F.binary_cross_entropy_with_logits(d_fake_logits,
-                                                                                      torch.ones_like(d_fake_logits))
-        self.loss_fn_d_adv = lambda d_real_logits, d_fake_logits: \
-            F.binary_cross_entropy_with_logits(d_real_logits, torch.ones_like(d_real_logits)) + \
-            F.binary_cross_entropy_with_logits(d_fake_logits, torch.zeros_like(d_fake_logits))
-    elif self.model_architecture == "stylegan2":
-        self.loss_fn_g_adv = lambda d_fake_logits: F.softplus(-d_fake_logits).mean()
-        self.loss_fn_d_adv = lambda d_real_logits, d_fake_logits: \
-            F.softplus(d_fake_logits).mean() + F.softplus(-d_real_logits).mean()
-    elif self.model_architecture == "stylegan3":
-        self.loss_fn_g_adv = lambda d_fake_logits: F.softplus(-d_fake_logits).mean()
-        self.loss_fn_d_adv = lambda d_real_logits, d_fake_logits: \
-            F.softplus(d_fake_logits).mean() + F.softplus(-d_real_logits).mean()
-    elif self.model_architecture == "projected_gan":
-        self.loss_fn_g_adv = lambda d_fake_logits: F.softplus(-d_fake_logits).mean()
-        self.loss_fn_d_adv = lambda d_real_logits, d_fake_logits: \
-            F.softplus(d_fake_logits).mean() + F.softplus(-d_real_logits).mean()
-        self.loss_fn_g_feat_match = nn.MSELoss()  # Specific to ProjectedGAN G loss
-    # Removed CycleGAN loss initialization
-    elif self.model_architecture == "histogan":
-        # HistoGAN uses StyleGAN2's adversarial losses + its own histogram loss
-        self.loss_fn_g_adv = lambda d_fake_logits: F.softplus(-d_fake_logits).mean()
-        self.loss_fn_d_adv = lambda d_real_logits, d_fake_logits: \
-            F.softplus(d_fake_logits).mean() + F.softplus(-d_real_logits).mean()
-        self.loss_fn_histogram = HistogramLoss(
-            bins=self.config.model.histogan_histogram_bins,
-            loss_type=self.config.model.histogan_histogram_loss_type,
-            value_range=self.config.model.histogan_image_value_range
-        ).to(self.device)
-        print(
-            f"HistoGAN Histogram Loss initialized: bins={self.config.model.histogan_histogram_bins}, type={self.config.model.histogan_histogram_loss_type}")
-    else:
-        self.loss_fn_g_adv = None  # Generic name for primary G adversarial loss
-        self.loss_fn_d_adv = None  # Generic name for primary D adversarial loss
-
-    print(
-        f"Loss functions initialized. R1 Gamma set to: {self.r1_gamma if hasattr(self, 'r1_gamma') else 'N/A (not used by all models)'}")
-    if self.model_architecture == "cyclegan":
-        print(
-            f"CycleGAN Lambdas: Cycle A/B={self.config.model.cyclegan_lambda_cycle_a}/{self.config.model.cyclegan_lambda_cycle_b}, Identity={self.config.model.cyclegan_lambda_identity}")
-
-
-def train(self):
-    print(f"Starting training for {self.config.num_epochs} epochs...")
-
-    train_dataloader = get_dataloader(self.config, data_split="train", shuffle=True, drop_last=True)
-    if train_dataloader is None:
-        print("No training dataloader found. Exiting.")
-        return
-
-    for epoch in range(self.current_epoch, self.config.num_epochs):
-
-        self.current_epoch = epoch
-        self.G.train()
-        self.D.train()
-        if self.E: self.E.train()
-        if self.sp_latent_encoder: self.sp_latent_encoder.train()
-
-        batch_iterator = tqdm(train_dataloader, desc=f"Epoch {epoch + 1}/{self.config.num_epochs}")
-        for batch_idx, raw_batch_data in enumerate(batch_iterator):
-            if raw_batch_data is None:
-                print(
-                    f"Warning: Trainer received a None batch from dataloader at training iteration {self.current_iteration} (epoch {epoch + 1}, batch_idx {batch_idx}). Skipping batch.")
-                self.current_iteration += 1
-                continue
-
-            self.current_iteration += 1
-            logs = {}  # Initialize logs dict for each iteration
-
-            # Removed CycleGAN specific training block.
-            # The code below is the original training loop for other GAN architectures.
-            real_images_gan_norm = None;
-            segments_map = None;
-            adj_matrix = None;
-            graph_batch_pyg = None
-
-            # Data loading for non-CycleGAN architectures
-            if self.model_architecture == "gan6_gat_cnn" and isinstance(raw_batch_data, list) and len(
-                    raw_batch_data) > 0:  # Workaround
-                real_images_gan_norm = raw_batch_data[0].to(self.device)
-                graph_batch_pyg = None
-            elif isinstance(raw_batch_data, dict) and "image" in raw_batch_data:  # SuperpixelDataset or ImageDataset
-                real_images_gan_norm = raw_batch_data["image"].to(self.device)
-                if "segments" in raw_batch_data: segments_map = raw_batch_data["segments"].to(self.device)
-                if "adj" in raw_batch_data: adj_matrix = raw_batch_data["adj"].to(self.device)
-            elif isinstance(raw_batch_data, tuple) and len(raw_batch_data) == 2:  # ImageToGraphDataset
-                real_images_gan_norm, graph_batch_pyg = raw_batch_data
-                real_images_gan_norm = real_images_gan_norm.to(self.device)
-                graph_batch_pyg = graph_batch_pyg.to(self.device)
-            elif isinstance(raw_batch_data, torch.Tensor):  # Fallback if ImageDataset returns just a tensor
-                real_images_gan_norm = raw_batch_data.to(self.device)
-
-            if real_images_gan_norm is None:
-                print(
-                    f"Warning: Could not extract real images for training batch (arch: {self.model_architecture}, type: {type(raw_batch_data)}). Skipping.")
-                continue
-            current_batch_size = real_images_gan_norm.size(0)
-            if current_batch_size == 0: continue
-
-            # Superpixel conditioning data prep (for non-CycleGAN)
-            spatial_map_g, spatial_map_d, z_superpixel_g = None, None, None
-            g_spatial_active = getattr(self.config.model, f"{self.model_architecture}_g_spatial_cond", False)
-        d_spatial_active = getattr(self.config.model, f"{self.model_architecture}_d_spatial_cond", False)
-        g_latent_active = self.sp_latent_encoder is not None and \
-                          getattr(self.config.model, f"{self.model_architecture}_g_latent_cond", False)
-
-        if self.config.model.use_superpixel_conditioning and segments_map is not None and \
-                (g_spatial_active or d_spatial_active or g_latent_active):
-            real_images_01 = denormalize_image(real_images_gan_norm)
-
-            if g_spatial_active:
-                spatial_map_g = generate_spatial_superpixel_map(
-                    segments_map, self.config.model.superpixel_spatial_map_channels_g,
-                    self.config.image_size, self.config.num_superpixels, real_images_01).to(self.device)
-                if self.model_architecture in ["stylegan2", "stylegan3", "projected_gan", "dcgan"] and \
-                        hasattr(self.config.model,
-                                "superpixel_spatial_map_channels_g") and self.config.model.superpixel_spatial_map_channels_g > 0 and \
-                        spatial_map_g is not None and spatial_map_g.shape[-1] != 4:
-                    spatial_map_g = F.interpolate(spatial_map_g, size=(4, 4), mode='nearest')
-
-            if d_spatial_active:
-                spatial_map_d = generate_spatial_superpixel_map(
-                    segments_map, self.config.model.superpixel_spatial_map_channels_d,
-                    self.config.image_size, self.config.num_superpixels, real_images_01).to(self.device)
-
-            if g_latent_active:
-                mean_sp_feats = calculate_mean_superpixel_features(
-                    real_images_01, segments_map,
-                    self.sp_latent_encoder.num_superpixels, self.config.model.superpixel_feature_dim).to(
-                    self.device)
-                z_superpixel_g = self.sp_latent_encoder(mean_sp_feats)
-
-        toggle_grad(self.D, True)
-        self.optimizer_D.zero_grad()
-
-        real_images_gan_norm.requires_grad = (self.r1_gamma > 0)
-
-        # Apply ADA if StyleGAN2 and ADA manager is active
-        d_input_real_images = real_images_gan_norm
-        if self.model_architecture == "stylegan2" and self.ada_manager:
-            d_input_real_images = self.ada_manager.apply_augmentations(real_images_gan_norm)
-
-        if self.model_architecture == "gan6_gat_cnn":
-            d_real_logits = self.D(d_input_real_images)  # gan6 D doesn't take spatial_map_d
->>>>>>> ae20f0ff
+
         else:
             # For StyleGAN2, d_input_real_images might be augmented
             d_real_logits = self.D(d_input_real_images, spatial_map_d=spatial_map_d)
@@ -408,7 +243,6 @@
 
                 g_kwargs['truncation_psi'] = None
 
-<<<<<<< HEAD
                 self.current_iteration += 1
                 logs = {} # Initialize logs dict for each iteration
 
@@ -484,10 +318,6 @@
                 else:
                     # For StyleGAN2, d_input_real_images might be augmented
                     d_real_logits = self.D(d_input_real_images, spatial_map_d=spatial_map_d)
-=======
-        with torch.no_grad():
-            fake_images = self.G(*g_args, **g_kwargs)
->>>>>>> ae20f0ff
 
         if self.model_architecture == "gan6_gat_cnn":
             d_fake_logits = self.D(fake_images.detach())
@@ -539,7 +369,6 @@
                     z_graph_dim = self.config.model.gan6_z_dim_graph_encoder_output
                     z_graph_g = torch.zeros(current_batch_size, z_graph_dim, device=self.device)
                 else:
-<<<<<<< HEAD
                     lossD = self.loss_fn_d(d_real_logits, d_fake_logits)
                 logs["Loss_D_Adv"] = lossD.item()
 
@@ -909,358 +738,6 @@
 
     def load_checkpoint(self, checkpoint_path):
         print(f"Checkpoint loading from {checkpoint_path} (placeholder).")
-=======
-                    print(
-                        "INFO: gan6_gat_cnn - self.E is None (gan6_use_graph_encoder=False), creating zero z_graph_g for G's input (G_train step).")
-
-                    z_graph_dim = self.config.model.gan6_z_dim_graph_encoder_output
-                    z_graph_g = torch.zeros(current_batch_size, z_graph_dim, device=self.device)
-                g_args_g = [z_graph_g, current_batch_size]
-            elif self.model_architecture in ["dcgan", "stylegan2", "stylegan3", "projected_gan"]:
-                g_kwargs_g['spatial_map_g'] = spatial_map_g
-                g_kwargs_g['z_superpixel_g'] = z_superpixel_g
-                if self.model_architecture in ["stylegan2", "projected_gan"]:  # Corrected: was model.config...
-                    g_kwargs_g['style_mix_prob'] = getattr(self.config.model, 'stylegan2_style_mix_prob', 0.9)
-
-            fake_images_for_g = self.G(*g_args_g, **g_kwargs_g)
-            if self.model_architecture == "gan6_gat_cnn":
-                d_fake_logits_for_g = self.D(fake_images_for_g)
-            else:
-                d_fake_logits_for_g = self.D(fake_images_for_g, spatial_map_d=spatial_map_d)
-
-            if self.model_architecture in ["stylegan2", "stylegan3", "projected_gan"]:
-                lossG_adv = self.loss_fn_g_stylegan2(d_fake_logits_for_g)
-            else:
-                lossG_adv = self.loss_fn_g(d_fake_logits_for_g)
-            logs["Loss_G_Adv"] = lossG_adv.item()
-            lossG = lossG_adv
-
-            if self.model_architecture == "histogan":
-                # Ensure images are in the range expected by HistogramLoss (e.g. [-1,1] or [0,1])
-                # The HistogramLoss class itself handles internal normalization to [0,1] based on its value_range config
-                # fake_images_for_g should be in the G's output range (e.g. Tanh -> [-1,1])
-                # real_images_gan_norm is also in G's output range.
-                lossG_hist = self.loss_fn_histogram(fake_images_for_g, real_images_gan_norm)
-                lossG += self.config.model.histogan_histogram_loss_weight * lossG_hist
-                logs["Loss_G_Hist"] = lossG_hist.item()
-
-            if self.model_architecture == "projected_gan":
-                real_01 = denormalize_image(real_images_gan_norm)
-                fake_01 = denormalize_image(fake_images_for_g)
-                real_feats_dict = self.feature_extractor(real_01)
-                fake_feats_dict = self.feature_extractor(fake_01)
-
-                lossG_feat = 0.0
-                for key in real_feats_dict:
-                    lossG_feat += self.loss_fn_g_feat_match(fake_feats_dict[key], real_feats_dict[key].detach())
-                lossG += self.config.model.projectedgan_feature_matching_loss_weight * lossG_feat
-                logs["Loss_G_FeatMatch"] = lossG_feat.item() if isinstance(lossG_feat, torch.Tensor) else lossG_feat
-
-            lossG.backward()
-            self.optimizer_G.step()
-            logs["Loss_G_Total"] = lossG.item()
-
-            toggle_grad(self.G, False)
-            if self.E: toggle_grad(self.E, False)
-            if self.sp_latent_encoder: toggle_grad(self.sp_latent_encoder, False)
-
-        if hasattr(self.config, 'logging') and self.current_iteration % self.config.logging.log_freq_step == 0:
-            batch_iterator.set_postfix(logs)
-            if self.config.logging.use_wandb and wandb.run:
-                wandb.log(logs, step=self.current_iteration)
-        elif self.current_iteration % getattr(self.config, 'log_freq_step', 100) == 0:  # Fallback for older config
-            batch_iterator.set_postfix(logs)
-            if getattr(self.config, 'use_wandb', False) and wandb.run:
-                wandb.log(logs, step=self.current_iteration)
-
-        # ADA p_aug update logic
-        if self.model_architecture == "stylegan2" and self.ada_manager and \
-                hasattr(self.config.model,
-                        'stylegan2_ada_interval_kimg') and self.config.model.stylegan2_ada_interval_kimg > 0:
-
-            # Calculate current kimg (thousands of images processed)
-            # This assumes self.current_iteration is total steps and current_batch_size is constant.
-            # A more robust way might be to sum images seen.
-            # For simplicity:
-            current_kimg = (self.current_iteration * self.config.batch_size) // 1000
-
-            if self.current_iteration > 0 and \
-                    (self.current_iteration * self.config.batch_size) % \
-                    (self.config.model.stylegan2_ada_interval_kimg * 1000) < self.config.batch_size:
-                # This condition tries to trigger once when current_kimg crosses an interval boundary.
-                # It's a bit rough due to batch sizes. A dedicated kimg counter would be better.
-
-                metric_for_ada = 0.0
-                if self.ada_manager.ada_metric_mode == "rt":
-                    # Use the mean of real logits from the last D step as a proxy for r_t
-                    # This is a simplification. True r_t = E[sign(D(real_aug))].
-                    # We are using E[D(real_aug)] directly.
-                    metric_for_ada = d_real_logits.mean().item()
-                elif self.ada_manager.ada_metric_mode == "fid":
-                    # FID calculation is expensive and usually not done this frequently.
-                    # This mode would require FID to be calculated here or fetched if done by another process.
-                    # For this implementation, we'll assume FID is not calculated here frequently enough.
-                    # So, "rt" mode is more practical with current structure.
-                    print(
-                        "Warning: ADA metric mode 'fid' selected, but frequent FID calculation for ADA update is not implemented here. p_aug will not be updated based on FID.")
-                    pass  # p_aug won't be updated if FID isn't available
-
-                if self.ada_manager.ada_metric_mode == "rt":  # Only update if metric was available
-                    self.ada_manager.update_p_aug(metric_for_ada, current_kimg)
-                    if self.config.logging.use_wandb and wandb.run:
-                        self.ada_manager.log_status(wandb.log)  # Log p_aug to wandb
-                        wandb.log({"ada/rt_metric_val": metric_for_ada}, step=self.current_iteration)
-
-                print(
-                    f"ADA Update at iteration {self.current_iteration} (kimg ~{current_kimg}): p_aug = {self.ada_manager.get_p_aug():.4f}, metric_val ({self.ada_manager.ada_metric_mode}) = {metric_for_ada:.4f}")
-
-        # Logging samples, validation, and checkpoints
-        # This logic seems a bit duplicated, consolidating for clarity
-        log_samples_this_iter = False
-        if hasattr(self.config, 'logging'):
-            if self.config.logging.sample_freq_epoch > 0 and \
-                    self.current_iteration > 0 and \
-                    (self.current_iteration * self.config.batch_size) % \
-                    (self.config.logging.sample_freq_epoch * len(train_dataloader.dataset)) < self.config.batch_size:
-                log_samples_this_iter = True
-        elif getattr(self.config, 'sample_freq_epoch', 0) > 0:  # Fallback
-            if self.current_iteration > 0 and \
-                    (self.current_iteration * self.config.batch_size) % \
-                    (getattr(self.config, 'sample_freq_epoch', 1) * len(
-                        train_dataloader.dataset)) < self.config.batch_size:
-                log_samples_this_iter = True
-
-        if log_samples_this_iter:
-            if (hasattr(self.config, 'logging') and self.config.logging.use_wandb and wandb.run) or \
-                    (getattr(self.config, 'use_wandb', False) and wandb.run):
-                eval_metrics = self._evaluate_on_split("val")  # Also logs samples within _evaluate_on_split
-                if eval_metrics:  # eval_metrics can be {} if dataloader is None
-                    wandb.log(eval_metrics, step=self.current_iteration)
-
-        # Checkpointing (end of epoch based)
-        is_last_batch_of_epoch = (batch_idx == len(train_dataloader) - 1)
-        checkpoint_freq = getattr(self.config.logging, 'checkpoint_freq_epoch',
-                                  getattr(self.config, 'checkpoint_freq_epoch', 10))
-        if is_last_batch_of_epoch and (epoch + 1) % checkpoint_freq == 0:
-            self.save_checkpoint(epoch=self.current_epoch, is_best=False)
-
-    print(f"Epoch {epoch + 1} completed.")
-
-
-print("Training finished.")
-if hasattr(self.config, 'logging') and self.config.logging.use_wandb:
-    wandb.finish()
-elif getattr(self.config, 'use_wandb', False):
-
-    wandb.finish()
-
-
-def _evaluate_on_split(self, data_split: str):
-    print(f"Evaluating on {data_split} split...")
-    eval_dataloader = get_dataloader(self.config, data_split=data_split, shuffle=False, drop_last=False)
-
-    if eval_dataloader is None:
-        print(f"No dataloader for {data_split} split (path likely not configured). Skipping evaluation.")
-        return {}
-
-    self.G.eval()
-    self.D.eval()
-    if self.E: self.E.eval()
-    if self.sp_latent_encoder: self.sp_latent_encoder.eval()
-
-    total_d_loss = 0.0;
-    total_g_loss = 0.0;
-    total_d_loss_adv = 0.0
-    total_d_real_logits = 0.0;
-    total_d_fake_logits = 0.0
-    total_g_feat_match_loss = 0.0
-
-    num_batches = 0
-
-    with torch.no_grad():
-        for batch_idx, raw_batch_data in enumerate(tqdm(eval_dataloader, desc=f"Evaluating {data_split}")):
-            if raw_batch_data is None:
-                print(
-                    f"Warning: Trainer received a None batch from dataloader during {data_split} evaluation (batch_idx {batch_idx}). Skipping batch.")
-                continue
-
-            lossD_batch = torch.tensor(0.0, device=self.device);
-            lossG_batch = torch.tensor(0.0, device=self.device)
-            lossD_adv_batch = torch.tensor(0.0, device=self.device);
-            d_real_logits_mean_batch = torch.tensor(0.0, device=self.device)
-            d_fake_logits_mean_batch = torch.tensor(0.0, device=self.device);
-            lossG_feat_match_batch = torch.tensor(0.0, device=self.device)
-            current_batch_size = 0
-
-            eval_real_images_gan_norm = None;
-            eval_segments_map = None;
-            eval_adj_matrix = None;
-            eval_graph_batch_pyg = None
-
-            if self.model_architecture == "gan6_gat_cnn" and isinstance(raw_batch_data, list) and len(
-                    raw_batch_data) > 0:
-                print(
-                    f"INFO: Applying workaround for list-type batch in trainer (eval {data_split}, gan6_gat_cnn). Batch idx: {batch_idx}")
-                eval_real_images_gan_norm = raw_batch_data[0].to(self.device)
-                eval_graph_batch_pyg = None
-            elif isinstance(raw_batch_data, dict) and "image" in raw_batch_data:
-
-                eval_real_images_gan_norm = raw_batch_data["image"].to(self.device)
-                if "segments" in raw_batch_data: eval_segments_map = raw_batch_data["segments"].to(self.device)
-                if "adj" in raw_batch_data: eval_adj_matrix = raw_batch_data["adj"].to(self.device)
-            elif isinstance(raw_batch_data, tuple) and len(raw_batch_data) == 2:
-                eval_real_images_gan_norm, eval_graph_batch_pyg = raw_batch_data
-                eval_real_images_gan_norm = eval_real_images_gan_norm.to(self.device)
-                eval_graph_batch_pyg = eval_graph_batch_pyg.to(self.device)
-            elif isinstance(raw_batch_data, torch.Tensor):
-                eval_real_images_gan_norm = raw_batch_data.to(self.device)
-
-            if eval_real_images_gan_norm is None:
-                print(
-                    f"Warning: Could not extract real images for eval batch in {data_split} for arch {self.model_architecture}. Skipping batch.")
-                continue
-            current_batch_size = eval_real_images_gan_norm.size(0)
-            if current_batch_size == 0: continue
-
-            eval_spatial_map_g, eval_spatial_map_d, eval_z_superpixel_g = None, None, None
-            g_spatial_active_eval = getattr(self.config.model, f"{self.model_architecture}_g_spatial_cond", False)
-            d_spatial_active_eval = getattr(self.config.model, f"{self.model_architecture}_d_spatial_cond", False)
-            g_latent_active_eval = self.sp_latent_encoder is not None and \
-                                   getattr(self.config.model, f"{self.model_architecture}_g_latent_cond", False)
-
-            if self.config.model.use_superpixel_conditioning and eval_segments_map is not None and \
-                    (g_spatial_active_eval or d_spatial_active_eval or g_latent_active_eval):
-                eval_real_images_01 = denormalize_image(eval_real_images_gan_norm)
-                if g_spatial_active_eval:
-                    eval_spatial_map_g = generate_spatial_superpixel_map(
-                        eval_segments_map, self.config.model.superpixel_spatial_map_channels_g,
-                        self.config.image_size, self.config.num_superpixels, eval_real_images_01).to(self.device)
-                    if self.model_architecture in ["stylegan2", "stylegan3", "projected_gan", "dcgan"] and \
-                            hasattr(self.config.model,
-                                    "superpixel_spatial_map_channels_g") and self.config.model.superpixel_spatial_map_channels_g > 0 and \
-                            eval_spatial_map_g is not None and eval_spatial_map_g.shape[-1] != 4:
-                        eval_spatial_map_g = F.interpolate(eval_spatial_map_g, size=(4, 4), mode='nearest')
-                if d_spatial_active_eval:
-                    eval_spatial_map_d = generate_spatial_superpixel_map(
-                        eval_segments_map, self.config.model.superpixel_spatial_map_channels_d,
-                        self.config.image_size, self.config.num_superpixels, eval_real_images_01).to(self.device)
-                if g_latent_active_eval:
-                    mean_sp_feats_eval = calculate_mean_superpixel_features(
-                        eval_real_images_01, eval_segments_map,
-                        self.sp_latent_encoder.num_superpixels, self.config.model.superpixel_feature_dim).to(
-                        self.device)
-                    eval_z_superpixel_g = self.sp_latent_encoder(mean_sp_feats_eval)
-
-            if self.model_architecture == "gan6_gat_cnn":
-                d_real_logits = self.D(eval_real_images_gan_norm)
-            else:
-                d_real_logits = self.D(eval_real_images_gan_norm, spatial_map_d=eval_spatial_map_d)
-
-            if self.model_architecture == "gan6_gat_cnn":
-                z_dim_to_use_eval = getattr(self.config.model, "gan6_z_dim_noise", self.config.model.z_dim)
-            else:
-                z_dim_to_use_eval = getattr(self.config.model, f"{self.model_architecture}_z_dim",
-                                            self.config.model.z_dim)
-            z_noise = torch.randn(current_batch_size, z_dim_to_use_eval, device=self.device)
-
-            g_args_eval = [z_noise]
-            g_kwargs_eval = {}
-            if self.model_architecture == "gan5_gcn":
-                g_args_eval.extend([eval_real_images_gan_norm, eval_segments_map, eval_adj_matrix])
-            elif self.model_architecture == "gan6_gat_cnn":
-
-                if eval_graph_batch_pyg is not None and self.E is not None:
-                    z_graph_eval = self.E(eval_graph_batch_pyg)
-                    if self.config.model.gan6_gat_cnn_use_null_graph_embedding and self.E:
-                        z_graph_eval = torch.zeros_like(z_graph_eval)
-                elif self.E is not None:
-                    print(
-                        f"INFO: gan6_gat_cnn - eval_graph_batch_pyg is None (due to workaround), creating zero z_graph for G's input (eval {data_split} step).")
-                    z_graph_dim_eval = self.config.model.gan6_z_dim_graph_encoder_output
-                    z_graph_eval = torch.zeros(current_batch_size, z_graph_dim_eval, device=self.device)
-                else:
-                    print(
-                        f"INFO: gan6_gat_cnn - self.E is None (gan6_use_graph_encoder=False), creating zero z_graph for G's input (eval {data_split} step).")
-                    z_graph_dim_eval = self.config.model.gan6_z_dim_graph_encoder_output
-                    z_graph_eval = torch.zeros(current_batch_size, z_graph_dim_eval, device=self.device)
-
-                g_args_eval = [z_graph_eval, current_batch_size]
-
-            elif self.model_architecture in ["dcgan", "stylegan2", "stylegan3", "projected_gan"]:
-                g_kwargs_eval['spatial_map_g'] = eval_spatial_map_g
-                g_kwargs_eval['z_superpixel_g'] = eval_z_superpixel_g
-                if self.model_architecture in ["stylegan2", "projected_gan"]:
-                    g_kwargs_eval['style_mix_prob'] = 0
-                    if self.config.model.stylegan2_use_truncation and hasattr(self, 'w_avg') and self.w_avg is not None:
-                        g_kwargs_eval['truncation_psi'] = self.config.model.stylegan2_truncation_psi_eval
-                        g_kwargs_eval['w_avg'] = self.w_avg
-                        g_kwargs_eval['truncation_cutoff'] = getattr(self.config.model,
-                                                                     'stylegan2_truncation_cutoff_eval', None)
-
-            fake_images = self.G(*g_args_eval, **g_kwargs_eval)
-
-            if self.model_architecture == "gan6_gat_cnn":
-                d_fake_logits = self.D(fake_images)
-            else:
-                d_fake_logits = self.D(fake_images, spatial_map_d=eval_spatial_map_d)
-
-            if self.model_architecture in ["stylegan2", "stylegan3", "projected_gan"]:
-                lossD_adv_batch = self.loss_fn_d_stylegan2(d_real_logits, d_fake_logits)
-                lossG_batch = self.loss_fn_g_stylegan2(d_fake_logits)
-            else:
-
-                lossD_adv_batch = self.loss_fn_d(d_real_logits, d_fake_logits)
-                lossG_batch = self.loss_fn_g(d_fake_logits)
-
-            if self.model_architecture == "projected_gan":
-                real_01_eval = denormalize_image(eval_real_images_gan_norm)
-                fake_01_eval = denormalize_image(fake_images)
-                real_feats_eval = self.feature_extractor(real_01_eval)
-                fake_feats_eval = self.feature_extractor(fake_01_eval)
-                lossG_feat_match_batch = self.loss_fn_g_feat_match(fake_feats_eval['layer4_out'],
-                                                                   real_feats_eval['layer4_out'].detach())
-                lossG_batch += self.config.model.projectedgan_feature_matching_loss_weight * lossG_feat_match_batch
-                total_g_feat_match_loss += lossG_feat_match_batch.item()
-
-            d_real_logits_mean_batch = d_real_logits.mean()
-            d_fake_logits_mean_batch = d_fake_logits.mean()
-
-            total_d_loss += lossD_batch.item()
-            total_g_loss += lossG_batch.item()
-            total_d_loss_adv += lossD_adv_batch.item()
-            total_d_real_logits += d_real_logits_mean_batch.item()
-            total_d_fake_logits += d_fake_logits_mean_batch.item()
-            num_batches += 1
-
-    self.G.train();
-    self.D.train()
-
-    if self.E: self.E.train()
-    if self.sp_latent_encoder: self.sp_latent_encoder.train()
-
-    if num_batches == 0: return {}
-
-    avg_metrics = {
-        f"{data_split}/Loss_D": total_d_loss / num_batches,
-        f"{data_split}/Loss_G": total_g_loss / num_batches,
-        f"{data_split}/Loss_D_Adv": total_d_loss_adv / num_batches,
-        f"{data_split}/D_Real_Logits_Mean": total_d_real_logits / num_batches,
-        f"{data_split}/D_Fake_Logits_Mean": total_d_fake_logits / num_batches,
-    }
-    if self.model_architecture == "projected_gan" and total_g_feat_match_loss > 0:
-        avg_metrics[f"{data_split}/Loss_G_FeatMatch"] = total_g_feat_match_loss / num_batches
-
-    print(f"Evaluation results for {data_split}: {avg_metrics}")
-    return avg_metrics
-
-
-def save_checkpoint(self, epoch, is_best=False):
-    print(f"Checkpoint saved for epoch {epoch} (placeholder).")
-
-
-def load_checkpoint(self, checkpoint_path):
-    print(f"Checkpoint loading from {checkpoint_path} (placeholder).")
->>>>>>> ae20f0ff
 
 
 from omegaconf import OmegaConf
