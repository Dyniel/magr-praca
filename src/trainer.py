--- conflicted
+++ resolved
@@ -121,29 +121,7 @@
             self.G = ProjectedGANGenerator(self.config).to(self.device)
             self.D = ProjectedGANDiscriminator(self.config).to(self.device)
             self.E = None
-<<<<<<< HEAD
-        # Removed CycleGAN block from _init_models
-=======
-        elif self.model_architecture == "cyclegan":
-            # For CycleGAN, G is G_A2B, E is G_B2A (repurposing E slot conceptually)
-            # D is D_A, and we'll need another D_B
-            self.G_A2B = CycleGANGenerator(input_nc=self.config.model.cyclegan_input_nc,
-                                           output_nc=self.config.model.cyclegan_output_nc,
-                                           ngf=self.config.model.cyclegan_ngf,
-                                           n_residual_blocks=self.config.model.cyclegan_n_blocks_gen).to(self.device)
-            self.G_B2A = CycleGANGenerator(input_nc=self.config.model.cyclegan_output_nc, # B to A
-                                           output_nc=self.config.model.cyclegan_input_nc,
-                                           ngf=self.config.model.cyclegan_ngf,
-                                           n_residual_blocks=self.config.model.cyclegan_n_blocks_gen).to(self.device)
-            self.D_A = CycleGANDiscriminator(input_nc=self.config.model.cyclegan_output_nc).to(self.device) # D_A discriminates real B and fake B (from G_A2B)
-            self.D_B = CycleGANDiscriminator(input_nc=self.config.model.cyclegan_input_nc).to(self.device) # D_B discriminates real A and fake A (from G_B2A)
-
-            # To fit the existing structure slightly, let's alias G_A2B to self.G for some logging/watch purposes if needed.
-            # However, training logic will refer to G_A2B and G_B2A directly.
-            self.G = self.G_A2B
-            self.D = self.D_A # Main D for watching, D_B is separate
-            self.E = self.G_B2A # Using E slot for G_B2A for watching if needed
->>>>>>> 2baa793e
+
         elif self.model_architecture == "histogan": # HistoGAN uses StyleGAN2 backbone
             self.G = StyleGAN2Generator(self.config).to(self.device)
             self.D = StyleGAN2Discriminator(self.config).to(self.device)
@@ -151,10 +129,7 @@
             self.w_avg = None # For StyleGAN2 truncation if used
             if self.config.model.stylegan2_use_truncation: # HistoGAN might use truncation
                  pass # Placeholder for w_avg calculation/loading if needed
-<<<<<<< HEAD
-=======
-
->>>>>>> 2baa793e
+
         else:
             raise ValueError(f"Unsupported model architecture: {self.model_architecture}")
 
@@ -176,29 +151,13 @@
 
     def _init_optimizers(self):
         g_params = list(self.G.parameters())
-<<<<<<< HEAD
         if self.E: g_params += list(self.E.parameters()) # For gan6 E (now removed) or other future E
         if self.sp_latent_encoder: g_params += list(self.sp_latent_encoder.parameters())
 
         # Removed CycleGAN specific optimizer initialization
         self.optimizer_G = optim.Adam(
             g_params,
-=======
-        if self.E: g_params += list(self.E.parameters()) # For gan6 E or CycleGAN G_B2A
-        if self.sp_latent_encoder: g_params += list(self.sp_latent_encoder.parameters())
-
-        if self.model_architecture == "cyclegan":
-            self.optimizer_G_A2B = optim.Adam(self.G_A2B.parameters(), lr=self.config.optimizer.g_lr, betas=(self.config.optimizer.beta1, self.config.optimizer.beta2))
-            self.optimizer_G_B2A = optim.Adam(self.G_B2A.parameters(), lr=self.config.optimizer.g_lr, betas=(self.config.optimizer.beta1, self.config.optimizer.beta2))
-            self.optimizer_D_A = optim.Adam(self.D_A.parameters(), lr=self.config.optimizer.d_lr, betas=(self.config.optimizer.beta1, self.config.optimizer.beta2))
-            self.optimizer_D_B = optim.Adam(self.D_B.parameters(), lr=self.config.optimizer.d_lr, betas=(self.config.optimizer.beta1, self.config.optimizer.beta2))
-            # For compatibility with potential G logging, self.optimizer_G can point to one of them.
-            self.optimizer_G = self.optimizer_G_A2B
-            self.optimizer_D = self.optimizer_D_A
-        else:
-            self.optimizer_G = optim.Adam(
-                g_params,
->>>>>>> 2baa793e
+
                 lr=self.config.optimizer.g_lr,
                 betas=(self.config.optimizer.beta1, self.config.optimizer.beta2)
             )
@@ -230,15 +189,7 @@
             self.loss_fn_d_adv = lambda d_real_logits, d_fake_logits: \
                  F.softplus(d_fake_logits).mean() + F.softplus(-d_real_logits).mean()
             self.loss_fn_g_feat_match = nn.MSELoss() # Specific to ProjectedGAN G loss
-<<<<<<< HEAD
-        # Removed CycleGAN loss initialization
-=======
-        elif self.model_architecture == "cyclegan":
-            self.loss_fn_g_adv = nn.MSELoss() # CycleGAN typically uses MSE for adversarial loss against PatchGAN
-            self.loss_fn_d_adv = nn.MSELoss() # For D, target is 1.0 for real, 0.0 for fake (or vice-versa if logits are used differently)
-            self.loss_fn_cycle = nn.L1Loss()
-            self.loss_fn_identity = nn.L1Loss()
->>>>>>> 2baa793e
+
         elif self.model_architecture == "histogan":
             # HistoGAN uses StyleGAN2's adversarial losses + its own histogram loss
             self.loss_fn_g_adv = lambda d_fake_logits: F.softplus(-d_fake_logits).mean()
@@ -250,10 +201,7 @@
                 value_range=self.config.model.histogan_image_value_range
             ).to(self.device)
             print(f"HistoGAN Histogram Loss initialized: bins={self.config.model.histogan_histogram_bins}, type={self.config.model.histogan_histogram_loss_type}")
-<<<<<<< HEAD
-=======
-
->>>>>>> 2baa793e
+
         else:
             self.loss_fn_g_adv = None # Generic name for primary G adversarial loss
             self.loss_fn_d_adv = None # Generic name for primary D adversarial loss
@@ -291,138 +239,12 @@
                 self.current_iteration += 1
                 logs = {} # Initialize logs dict for each iteration
 
-<<<<<<< HEAD
                 # Removed CycleGAN specific training block.
                 # The code below is the original training loop for other GAN architectures.
                 real_images_gan_norm = None; segments_map = None; adj_matrix = None; graph_batch_pyg = None
 
                 # Data loading for non-CycleGAN architectures
-=======
-                if self.model_architecture == "cyclegan":
-                    # CycleGAN specific training loop
-                    # Assumes data loader for CycleGAN yields a dict: {'A': real_A_tensor, 'B': real_B_tensor}
-                    if not isinstance(raw_batch_data, dict) or 'A' not in raw_batch_data or 'B' not in raw_batch_data:
-                        print(f"Warning: CycleGAN training step expected dict with 'A' and 'B' images, got {type(raw_batch_data)}. Skipping batch.")
-                        continue
-
-                    real_A = raw_batch_data['A'].to(self.device)
-                    real_B = raw_batch_data['B'].to(self.device)
-                    current_batch_size = real_A.size(0)
-
-                    # Create dummy PatchGAN output for target shape (this is a common way)
-                    # Actual PatchGAN output shape depends on D's architecture and input image size
-                    # For now, let's assume a fixed dummy output shape for target_real/target_fake
-                    # A better way is to pass a real image through D once to get the shape.
-                    # Example: dummy_D_output_shape = self.D_A(real_B).shape
-                    # For simplicity, assuming D_A and D_B output [N, 1, H_patch, W_patch]
-                    # We need to get the actual output shape from one of the discriminators.
-                    # This must be done carefully as D might not be initialized fully if this is first iter.
-                    # Let's assume they are initialized and can take real_A/real_B.
-
-                    # Determine target shapes for adversarial losses
-                    # D_A discriminates domain B images, D_B discriminates domain A images
-                    # Target for real images is 1.0, for fake is 0.0
-                    # The shape of target_real/fake should match D's output shape.
-                    # We can get this by doing a forward pass.
-                    # To avoid issues if D_A/D_B are not fully ready on first pass (unlikely here but good practice):
-                    try:
-                        target_real_shape_A = self.D_A(self.G_A2B(real_A)).shape # D_A sees fake_B
-                        target_real_shape_B = self.D_B(self.G_B2A(real_B)).shape # D_B sees fake_A
-                    except Exception as e:
-                        print(f"Error getting target shapes from D_A/D_B for CycleGAN: {e}. Skipping batch.")
-                        continue
-
-                    target_real_A = torch.ones(target_real_shape_A, device=self.device)
-                    target_fake_A = torch.zeros(target_real_shape_A, device=self.device)
-                    target_real_B = torch.ones(target_real_shape_B, device=self.device)
-                    target_fake_B = torch.zeros(target_real_shape_B, device=self.device)
-
-
-                    # --- Train Generators G_A2B and G_B2A ---
-                    toggle_grad(self.D_A, False); toggle_grad(self.D_B, False) # Ds require no grads when optimizing Gs
-                    self.G_A2B.train(); self.G_B2A.train()
-                    self.optimizer_G_A2B.zero_grad()
-                    self.optimizer_G_B2A.zero_grad() # Combined optimizer for Gs
-
-                    # Identity losses (optional)
-                    loss_identity_total = torch.tensor(0.0, device=self.device)
-                    if self.config.model.cyclegan_lambda_identity > 0:
-                        identity_B = self.G_A2B(real_B) # G_A2B(B) should be B
-                        loss_identity_B = self.loss_fn_identity(identity_B, real_B) * self.config.model.cyclegan_lambda_identity
-                        logs["Loss_G_Identity_B"] = loss_identity_B.item()
-
-                        identity_A = self.G_B2A(real_A) # G_B2A(A) should be A
-                        loss_identity_A = self.loss_fn_identity(identity_A, real_A) * self.config.model.cyclegan_lambda_identity
-                        logs["Loss_G_Identity_A"] = loss_identity_A.item()
-                        loss_identity_total = loss_identity_A + loss_identity_B
-
-                    # Adversarial losses for G_A2B (makes fake_B look real for D_A)
-                    fake_B = self.G_A2B(real_A)
-                    pred_fake_B_for_G = self.D_A(fake_B)
-                    loss_G_A2B_adv = self.loss_fn_g_adv(pred_fake_B_for_G, target_real_A)
-                    logs["Loss_G_A2B_Adv"] = loss_G_A2B_adv.item()
-
-                    # Adversarial losses for G_B2A (makes fake_A look real for D_B)
-                    fake_A = self.G_B2A(real_B)
-                    pred_fake_A_for_G = self.D_B(fake_A)
-                    loss_G_B2A_adv = self.loss_fn_g_adv(pred_fake_A_for_G, target_real_B)
-                    logs["Loss_G_B2A_Adv"] = loss_G_B2A_adv.item()
-
-                    # Cycle consistency losses
-                    reconstructed_A = self.G_B2A(fake_B) # real_A -> fake_B -> reconstructed_A
-                    loss_cycle_A = self.loss_fn_cycle(reconstructed_A, real_A) * self.config.model.cyclegan_lambda_cycle_a
-                    logs["Loss_G_Cycle_A"] = loss_cycle_A.item()
-
-                    reconstructed_B = self.G_A2B(fake_A) # real_B -> fake_A -> reconstructed_B
-                    loss_cycle_B = self.loss_fn_cycle(reconstructed_B, real_B) * self.config.model.cyclegan_lambda_cycle_b
-                    logs["Loss_G_Cycle_B"] = loss_cycle_B.item()
-
-                    # Total generator loss
-                    loss_G_total = loss_G_A2B_adv + loss_G_B2A_adv + loss_cycle_A + loss_cycle_B + loss_identity_total
-                    loss_G_total.backward()
-                    self.optimizer_G_A2B.step() # Step individual optimizers for Gs
-                    self.optimizer_G_B2A.step()
-                    logs["Loss_G_Total"] = loss_G_total.item()
-
-                    # --- Train Discriminator D_A (distinguishes real_B from fake_B) ---
-                    toggle_grad(self.D_A, True)
-                    self.D_A.train()
-                    self.optimizer_D_A.zero_grad()
-
-                    pred_real_B_for_D_A = self.D_A(real_B)
-                    loss_D_A_real = self.loss_fn_d_adv(pred_real_B_for_D_A, target_real_A)
-
-                    # Use fake_B from G_A2B, detach from G's graph
-                    # TODO: Consider using an image buffer for fake images to stabilize D training (ImagePool class)
-                    pred_fake_B_for_D_A = self.D_A(fake_B.detach())
-                    loss_D_A_fake = self.loss_fn_d_adv(pred_fake_B_for_D_A, target_fake_A)
-
-                    loss_D_A = (loss_D_A_real + loss_D_A_fake) * 0.5
-                    loss_D_A.backward()
-                    self.optimizer_D_A.step()
-                    logs["Loss_D_A"] = loss_D_A.item()
-
-                    # --- Train Discriminator D_B (distinguishes real_A from fake_A) ---
-                    toggle_grad(self.D_B, True)
-                    self.D_B.train()
-                    self.optimizer_D_B.zero_grad()
-
-                    pred_real_A_for_D_B = self.D_B(real_A)
-                    loss_D_B_real = self.loss_fn_d_adv(pred_real_A_for_D_B, target_real_B)
-
-                    pred_fake_A_for_D_B = self.D_B(fake_A.detach())
-                    loss_D_B_fake = self.loss_fn_d_adv(pred_fake_A_for_D_B, target_fake_B)
-
-                    loss_D_B = (loss_D_B_real + loss_D_B_fake) * 0.5
-                    loss_D_B.backward()
-                    self.optimizer_D_B.step()
-                    logs["Loss_D_B"] = loss_D_B.item()
-
-                else: # Original training loop for other GAN architectures
-                    real_images_gan_norm = None; segments_map = None; adj_matrix = None; graph_batch_pyg = None
-
-                    # Data loading for non-CycleGAN architectures
->>>>>>> 2baa793e
+
                     if self.model_architecture == "gan6_gat_cnn" and isinstance(raw_batch_data, list) and len(raw_batch_data) > 0: # Workaround
                         real_images_gan_norm = raw_batch_data[0].to(self.device)
                         graph_batch_pyg = None
