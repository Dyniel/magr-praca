--- conflicted
+++ resolved
@@ -109,23 +109,14 @@
             self.E = None
             self.w_avg = None
             if self.config.model.stylegan2_use_truncation:
-<<<<<<< HEAD
                  pass
-=======
-                # Typically initialized by running G with many z and averaging w.
-                # Placeholder: self.w_avg = torch.zeros(self.config.model.stylegan2_w_dim, device=self.device)
-                pass  # This would be calculated later or loaded.
->>>>>>> 0a81725f
         elif self.model_architecture == "stylegan3":
             self.G = StyleGAN3Generator(self.config).to(self.device)
             self.D = StyleGAN3Discriminator(self.config).to(self.device)
             self.E = None
         elif self.model_architecture == "projected_gan":
-<<<<<<< HEAD
             self.G = ProjectedGANGenerator(self.config).to(self.device)
-=======
-            self.G = ProjectedGANGenerator(self.config).to(self.device)  # Based on StyleGAN2
->>>>>>> 0a81725f
+
             self.D = ProjectedGANDiscriminator(self.config).to(self.device)
             self.E = None
         else:
@@ -135,11 +126,8 @@
         if self.config.model.use_superpixel_conditioning and \
                 getattr(self.config.model, f"{self.model_architecture}_g_latent_cond", False):
             self.sp_latent_encoder = SuperpixelLatentEncoder(
-<<<<<<< HEAD
                 input_feature_dim=self.config.model.superpixel_feature_dim,
-=======
-                input_feature_dim=self.config.model.superpixel_feature_dim,  # e.g., 3 for RGB
->>>>>>> 0a81725f
+
                 hidden_dims=self.config.model.superpixel_latent_encoder_hidden_dims,
                 output_embedding_dim=self.config.model.superpixel_latent_embedding_dim,
                 num_superpixels=self.config.num_superpixels
@@ -157,7 +145,6 @@
 
         self.optimizer_G = optim.Adam(
             g_params,
-<<<<<<< HEAD
             lr=self.config.optimizer.g_lr,
             betas=(self.config.optimizer.beta1, self.config.optimizer.beta2)
         )
@@ -165,16 +152,7 @@
             self.D.parameters(),
             lr=self.config.optimizer.d_lr,
             betas=(self.config.optimizer.beta1, self.config.optimizer.beta2)
-=======
-            lr=self.config.optimizer.g_lr,  # Updated path
-            betas=(self.config.optimizer.beta1, self.config.optimizer.beta2)  # Updated path
-        )
-        self.optimizer_D = optim.Adam(
-            self.D.parameters(),
-            lr=self.config.optimizer.d_lr,  # Updated path
-            betas=(self.config.optimizer.beta1, self.config.optimizer.beta2)  # Updated path
-
->>>>>>> 0a81725f
+
         )
         print("Optimizers initialized.")
 
@@ -182,22 +160,14 @@
         self.r1_gamma = self.config.r1_gamma
 
         if self.model_architecture in ["gan5_gcn", "gan6_gat_cnn", "dcgan"]:
-<<<<<<< HEAD
             self.loss_fn_g = lambda d_fake_logits: F.binary_cross_entropy_with_logits(d_fake_logits, torch.ones_like(d_fake_logits))
-=======
-            # Standard GAN losses (non-saturating or LSGAN, etc.)
-            self.loss_fn_g = lambda d_fake_logits: F.binary_cross_entropy_with_logits(d_fake_logits,
-                                                                                      torch.ones_like(d_fake_logits))
->>>>>>> 0a81725f
+
             self.loss_fn_d = lambda d_real_logits, d_fake_logits: \
                 F.binary_cross_entropy_with_logits(d_real_logits, torch.ones_like(d_real_logits)) + \
                 F.binary_cross_entropy_with_logits(d_fake_logits, torch.zeros_like(d_fake_logits))
         elif self.model_architecture == "stylegan2":
-<<<<<<< HEAD
             self.loss_fn_g_stylegan2 = lambda d_fake_logits: F.softplus(-d_fake_logits).mean()
-=======
-            self.loss_fn_g_stylegan2 = lambda d_fake_logits: F.softplus(-d_fake_logits).mean()  # Non-saturating
->>>>>>> 0a81725f
+
             self.loss_fn_d_stylegan2 = lambda d_real_logits, d_fake_logits: \
                 F.softplus(d_fake_logits).mean() + F.softplus(-d_real_logits).mean()
         elif self.model_architecture == "stylegan3":
@@ -207,11 +177,8 @@
         elif self.model_architecture == "projected_gan":
             self.loss_fn_g_adv_projected = lambda d_fake_logits: F.softplus(-d_fake_logits).mean()
             self.loss_fn_d_adv_projected = lambda d_real_logits, d_fake_logits: \
-<<<<<<< HEAD
                  F.softplus(d_fake_logits).mean() + F.softplus(-d_real_logits).mean()
-=======
-                F.softplus(d_fake_logits).mean() + F.softplus(-d_real_logits).mean()  # Or hinge
->>>>>>> 0a81725f
+
             self.loss_fn_g_feat_match = nn.MSELoss()
         else:
             self.loss_fn_g = None
@@ -220,21 +187,15 @@
 
     def train(self):
         print(f"Starting training for {self.config.num_epochs} epochs...")
-<<<<<<< HEAD
-=======
-
->>>>>>> 0a81725f
+
 
         train_dataloader = get_dataloader(self.config, data_split="train", shuffle=True, drop_last=True)
         if train_dataloader is None:
             print("No training dataloader found. Exiting.")
             return
 
-<<<<<<< HEAD
         for epoch in range(self.current_epoch, self.config.num_epochs):
-=======
-        for epoch in range(self.current_epoch, self.config.num_epochs):  # Use self.config.num_epochs
->>>>>>> 0a81725f
+
 
             self.current_epoch = epoch
             self.G.train()
@@ -247,10 +208,7 @@
                 if raw_batch_data is None:
                     print(f"Warning: Trainer received a None batch from dataloader at training iteration {self.current_iteration} (epoch {epoch+1}, batch_idx {batch_idx}). Skipping batch.")
                     self.current_iteration +=1
-<<<<<<< HEAD
-=======
-
->>>>>>> 0a81725f
+
                     continue
 
                 self.current_iteration += 1
@@ -275,10 +233,7 @@
 
                 if real_images_gan_norm is None:
                     print(f"Warning: Could not extract real images for training batch (arch: {self.model_architecture}, type: {type(raw_batch_data)}). Skipping.")
-<<<<<<< HEAD
-=======
-
->>>>>>> 0a81725f
+
                     continue
                 current_batch_size = real_images_gan_norm.size(0)
                 if current_batch_size == 0: continue
@@ -292,10 +247,7 @@
                 if self.config.model.use_superpixel_conditioning and segments_map is not None and \
                    (g_spatial_active or d_spatial_active or g_latent_active):
                     real_images_01 = denormalize_image(real_images_gan_norm)
-<<<<<<< HEAD
-=======
-
->>>>>>> 0a81725f
+
                     if g_spatial_active:
                         spatial_map_g = generate_spatial_superpixel_map(
                             segments_map, self.config.model.superpixel_spatial_map_channels_g,
@@ -309,10 +261,7 @@
                         spatial_map_d = generate_spatial_superpixel_map(
                             segments_map, self.config.model.superpixel_spatial_map_channels_d,
                             self.config.image_size, self.config.num_superpixels, real_images_01).to(self.device)
-<<<<<<< HEAD
-=======
-
->>>>>>> 0a81725f
+
                     if g_latent_active:
                         mean_sp_feats = calculate_mean_superpixel_features(
                             real_images_01, segments_map,
@@ -328,20 +277,12 @@
                     d_real_logits = self.D(real_images_gan_norm)
                 else:
                     d_real_logits = self.D(real_images_gan_norm, spatial_map_d=spatial_map_d)
-<<<<<<< HEAD
 
                 if self.model_architecture == "gan6_gat_cnn":
                     z_dim_to_use = getattr(self.config.model, "gan6_z_dim_noise", self.config.model.z_dim)
                 else:
                     z_dim_to_use = getattr(self.config.model, f"{self.model_architecture}_z_dim", self.config.model.z_dim)
-=======
-
-                if self.model_architecture == "gan6_gat_cnn":
-                    z_dim_to_use = getattr(self.config.model, "gan6_z_dim_noise", self.config.model.z_dim)
-                else:
-                    z_dim_to_use = getattr(self.config.model, f"{self.model_architecture}_z_dim", self.config.model.z_dim)
-
->>>>>>> 0a81725f
+
                 z_noise = torch.randn(current_batch_size, z_dim_to_use, device=self.device)
 
                 g_args = [z_noise]
@@ -363,29 +304,18 @@
                         z_graph_dim = self.config.model.gan6_z_dim_graph_encoder_output
                         z_graph = torch.zeros(current_batch_size, z_graph_dim, device=self.device)
                     g_args = [z_graph, current_batch_size]
-<<<<<<< HEAD
                 elif self.model_architecture in ["dcgan", "stylegan2", "stylegan3", "projected_gan"]:
                     g_kwargs['spatial_map_g'] = spatial_map_g
                     g_kwargs['z_superpixel_g'] = z_superpixel_g
                     if self.model_architecture in ["stylegan2", "projected_gan"]: # Corrected: was model.config...
                         g_kwargs['style_mix_prob'] = getattr(self.config.model, 'stylegan2_style_mix_prob', 0.9)
-=======
-
-                elif self.model_architecture in ["dcgan", "stylegan2", "stylegan3", "projected_gan"]:
-                    g_kwargs['spatial_map_g'] = spatial_map_g
-                    g_kwargs['z_superpixel_g'] = z_superpixel_g
-                    if self.model_architecture in ["stylegan2", "projected_gan"]:
-                        g_kwargs['style_mix_prob'] = getattr(self.config.model, 'stylegan2_style_mix_prob', 0.9) # Use getattr
->>>>>>> 0a81725f
+
                         g_kwargs['truncation_psi'] = None
 
                 with torch.no_grad():
                     fake_images = self.G(*g_args, **g_kwargs)
 
-<<<<<<< HEAD
-=======
-
->>>>>>> 0a81725f
+
                 if self.model_architecture == "gan6_gat_cnn":
                     d_fake_logits = self.D(fake_images.detach())
                 else:
@@ -394,10 +324,7 @@
                 if self.model_architecture in ["stylegan2", "stylegan3", "projected_gan"]:
                     lossD = self.loss_fn_d_stylegan2(d_real_logits, d_fake_logits)
                 else:
-<<<<<<< HEAD
-=======
-
->>>>>>> 0a81725f
+
                     lossD = self.loss_fn_d(d_real_logits, d_fake_logits)
                 logs["Loss_D_Adv"] = lossD.item()
 
@@ -410,10 +337,7 @@
                 self.optimizer_D.step()
                 logs["Loss_D_Total"] = lossD.item()
                 toggle_grad(self.D, False)
-<<<<<<< HEAD
-=======
-
->>>>>>> 0a81725f
+
 
                 if self.current_iteration % self.config.d_updates_per_g_update == 0:
                     toggle_grad(self.G, True)
@@ -443,34 +367,23 @@
                             z_graph_g = torch.zeros(current_batch_size, z_graph_dim, device=self.device)
                         else:
                             print("INFO: gan6_gat_cnn - self.E is None (gan6_use_graph_encoder=False), creating zero z_graph_g for G's input (G_train step).")
-<<<<<<< HEAD
-=======
-
->>>>>>> 0a81725f
+
                             z_graph_dim = self.config.model.gan6_z_dim_graph_encoder_output
                             z_graph_g = torch.zeros(current_batch_size, z_graph_dim, device=self.device)
                         g_args_g = [z_graph_g, current_batch_size]
                     elif self.model_architecture in ["dcgan", "stylegan2", "stylegan3", "projected_gan"]:
                         g_kwargs_g['spatial_map_g'] = spatial_map_g
                         g_kwargs_g['z_superpixel_g'] = z_superpixel_g
-<<<<<<< HEAD
                         if self.model_architecture in ["stylegan2", "projected_gan"]: # Corrected: was model.config...
                              g_kwargs_g['style_mix_prob'] = getattr(self.config.model, 'stylegan2_style_mix_prob', 0.9)
-=======
-
-                        if self.model_architecture in ["stylegan2", "projected_gan"]:
-                             g_kwargs_g['style_mix_prob'] = getattr(self.config.model, 'stylegan2_style_mix_prob', 0.9) # Use getattr
->>>>>>> 0a81725f
+
 
                     fake_images_for_g = self.G(*g_args_g, **g_kwargs_g)
                     if self.model_architecture == "gan6_gat_cnn":
                         d_fake_logits_for_g = self.D(fake_images_for_g)
                     else:
                         d_fake_logits_for_g = self.D(fake_images_for_g, spatial_map_d=spatial_map_d)
-<<<<<<< HEAD
-=======
-
->>>>>>> 0a81725f
+
 
                     if self.model_architecture in ["stylegan2", "stylegan3", "projected_gan"]:
                         lossG_adv = self.loss_fn_g_stylegan2(d_fake_logits_for_g)
@@ -499,10 +412,7 @@
                     if self.E: toggle_grad(self.E, False)
                     if self.sp_latent_encoder: toggle_grad(self.sp_latent_encoder, False)
 
-<<<<<<< HEAD
-=======
-
->>>>>>> 0a81725f
+
                 if hasattr(self.config, 'logging') and self.current_iteration % self.config.logging.log_freq_step == 0:
                     batch_iterator.set_postfix(logs)
                     if self.config.logging.use_wandb:
@@ -538,10 +448,7 @@
         if hasattr(self.config, 'logging') and self.config.logging.use_wandb:
             wandb.finish()
         elif getattr(self.config, 'use_wandb', False):
-<<<<<<< HEAD
-=======
-
->>>>>>> 0a81725f
+
             wandb.finish()
 
     def _evaluate_on_split(self, data_split: str):
@@ -557,19 +464,10 @@
         if self.E: self.E.eval()
         if self.sp_latent_encoder: self.sp_latent_encoder.eval()
 
-<<<<<<< HEAD
         total_d_loss = 0.0; total_g_loss = 0.0; total_d_loss_adv = 0.0
         total_d_real_logits = 0.0; total_d_fake_logits = 0.0
         total_g_feat_match_loss = 0.0
-=======
-        total_d_loss = 0.0
-        total_g_loss = 0.0
-        total_d_loss_adv = 0.0
-        # total_r1_penalty = 0.0 # R1 is typically not computed/enforced during eval
-        total_d_real_logits = 0.0
-        total_d_fake_logits = 0.0
-        total_g_feat_match_loss = 0.0  # For ProjectedGAN
->>>>>>> 0a81725f
+
         num_batches = 0
 
         with torch.no_grad():
@@ -584,7 +482,6 @@
                 d_fake_logits_mean_batch = torch.tensor(0.0, device=self.device); lossG_feat_match_batch = torch.tensor(0.0, device=self.device)
                 current_batch_size = 0
 
-<<<<<<< HEAD
                 eval_real_images_gan_norm = None; eval_segments_map = None; eval_adj_matrix = None; eval_graph_batch_pyg = None
 
                 if self.model_architecture == "gan6_gat_cnn" and isinstance(raw_batch_data, list) and len(raw_batch_data) > 0:
@@ -592,14 +489,7 @@
                     eval_real_images_gan_norm = raw_batch_data[0].to(self.device)
                     eval_graph_batch_pyg = None
                 elif isinstance(raw_batch_data, dict) and "image" in raw_batch_data:
-=======
-                # --- Prepare inputs for current batch (real images, segments, etc.) ---
-                eval_real_images_gan_norm = None;
-                eval_segments_map = None;
-                eval_adj_matrix = None;
-                eval_graph_batch_pyg = None
-                if isinstance(raw_batch_data, dict) and "image" in raw_batch_data:
->>>>>>> 0a81725f
+
                     eval_real_images_gan_norm = raw_batch_data["image"].to(self.device)
                     if "segments" in raw_batch_data: eval_segments_map = raw_batch_data["segments"].to(self.device)
                     if "adj" in raw_batch_data: eval_adj_matrix = raw_batch_data["adj"].to(self.device)
@@ -631,19 +521,11 @@
                             eval_segments_map, self.config.model.superpixel_spatial_map_channels_g,
                             self.config.image_size, self.config.num_superpixels, eval_real_images_01).to(self.device)
                         if self.model_architecture in ["stylegan2", "stylegan3", "projected_gan", "dcgan"] and \
-<<<<<<< HEAD
                            hasattr(self.config.model, "superpixel_spatial_map_channels_g") and self.config.model.superpixel_spatial_map_channels_g > 0 and \
                            eval_spatial_map_g is not None and eval_spatial_map_g.shape[-1] != 4:
                              eval_spatial_map_g = F.interpolate(eval_spatial_map_g, size=(4,4), mode='nearest')
                     if d_spatial_active_eval:
-=======
-                                hasattr(self.config.model,
-                                        "superpixel_spatial_map_channels_g") and self.config.model.superpixel_spatial_map_channels_g > 0 and \
-                                eval_spatial_map_g is not None and eval_spatial_map_g.shape[
-                            -1] != 4:  # Assuming G starts at 4x4
-                            eval_spatial_map_g = F.interpolate(eval_spatial_map_g, size=(4, 4), mode='nearest')
-                    if d_spatial_active_eval:  # For D, use map from real image's segments
->>>>>>> 0a81725f
+
                         eval_spatial_map_d = generate_spatial_superpixel_map(
                             eval_segments_map, self.config.model.superpixel_spatial_map_channels_d,
                             self.config.image_size, self.config.num_superpixels, eval_real_images_01).to(self.device)
@@ -654,49 +536,29 @@
                             self.device)
                         eval_z_superpixel_g = self.sp_latent_encoder(mean_sp_feats_eval)
 
-<<<<<<< HEAD
-=======
-                # --- Architecture-specific evaluation logic ---
-                # Conditional passing of spatial_map_d for evaluation
->>>>>>> 0a81725f
+
                 if self.model_architecture == "gan6_gat_cnn":
                     d_real_logits = self.D(eval_real_images_gan_norm)
                 else:
                     d_real_logits = self.D(eval_real_images_gan_norm, spatial_map_d=eval_spatial_map_d)
 
-<<<<<<< HEAD
                 if self.model_architecture == "gan6_gat_cnn":
                     z_dim_to_use_eval = getattr(self.config.model, "gan6_z_dim_noise", self.config.model.z_dim)
                 else:
                     z_dim_to_use_eval = getattr(self.config.model, f"{self.model_architecture}_z_dim", self.config.model.z_dim)
                 z_noise = torch.randn(current_batch_size, z_dim_to_use_eval, device=self.device)
 
-=======
-
-                # Generate fake images
-                # Corrected z_dim retrieval for evaluation
-                if self.model_architecture == "gan6_gat_cnn":
-                    z_dim_to_use_eval = getattr(self.config.model, "gan6_z_dim_noise", self.config.model.z_dim)
-                else:
-                    z_dim_to_use_eval = getattr(self.config.model, f"{self.model_architecture}_z_dim", self.config.model.z_dim)
-                z_noise = torch.randn(current_batch_size, z_dim_to_use_eval, device=self.device)
-
-
->>>>>>> 0a81725f
+
                 g_args_eval = [z_noise]
                 g_kwargs_eval = {}
                 if self.model_architecture == "gan5_gcn":
                     g_args_eval.extend([eval_real_images_gan_norm, eval_segments_map, eval_adj_matrix])
                 elif self.model_architecture == "gan6_gat_cnn":
-<<<<<<< HEAD
-=======
-                    # Handling for eval_graph_batch_pyg being None if list workaround was applied in dataloader for eval
->>>>>>> 0a81725f
+
                     if eval_graph_batch_pyg is not None and self.E is not None:
                         z_graph_eval = self.E(eval_graph_batch_pyg)
                         if self.config.model.gan6_gat_cnn_use_null_graph_embedding and self.E:
                             z_graph_eval = torch.zeros_like(z_graph_eval)
-<<<<<<< HEAD
                     elif self.E is not None:
                         print(f"INFO: gan6_gat_cnn - eval_graph_batch_pyg is None (due to workaround), creating zero z_graph for G's input (eval {data_split} step).")
                         z_graph_dim_eval = self.config.model.gan6_z_dim_graph_encoder_output
@@ -705,15 +567,7 @@
                         print(f"INFO: gan6_gat_cnn - self.E is None (gan6_use_graph_encoder=False), creating zero z_graph for G's input (eval {data_split} step).")
                         z_graph_dim_eval = self.config.model.gan6_z_dim_graph_encoder_output
                         z_graph_eval = torch.zeros(current_batch_size, z_graph_dim_eval, device=self.device)
-=======
-                    elif self.E is not None: # eval_graph_batch_pyg is None
-                        z_graph_dim_eval = self.config.model.gan6_z_dim_graph_encoder_output
-                        z_graph_eval = torch.zeros(current_batch_size, z_graph_dim_eval, device=self.device)
-                    else: # No E
-                        z_graph_dim_eval = self.config.model.gan6_z_dim_graph_encoder_output
-                        z_graph_eval = torch.zeros(current_batch_size, z_graph_dim_eval, device=self.device)
-
->>>>>>> 0a81725f
+
                     g_args_eval = [z_graph_eval, current_batch_size]
 
                 elif self.model_architecture in ["dcgan", "stylegan2", "stylegan3", "projected_gan"]:
@@ -724,19 +578,11 @@
                         if self.config.model.stylegan2_use_truncation and hasattr(self, 'w_avg') and self.w_avg is not None:
                             g_kwargs_eval['truncation_psi'] = self.config.model.stylegan2_truncation_psi_eval
                             g_kwargs_eval['w_avg'] = self.w_avg
-<<<<<<< HEAD
                             g_kwargs_eval['truncation_cutoff'] = getattr(self.config.model, 'stylegan2_truncation_cutoff_eval', None)
 
                 fake_images = self.G(*g_args_eval, **g_kwargs_eval)
 
-=======
-                            g_kwargs_eval['truncation_cutoff'] = getattr(self.config.model, 'stylegan2_truncation_cutoff_eval', None) # Use getattr
-
-
-                fake_images = self.G(*g_args_eval, **g_kwargs_eval)
-
-
->>>>>>> 0a81725f
+
                 if self.model_architecture == "gan6_gat_cnn":
                     d_fake_logits = self.D(fake_images)
                 else:
@@ -746,10 +592,7 @@
                     lossD_adv_batch = self.loss_fn_d_stylegan2(d_real_logits, d_fake_logits)
                     lossG_batch = self.loss_fn_g_stylegan2(d_fake_logits)
                 else:
-<<<<<<< HEAD
-=======
-
->>>>>>> 0a81725f
+
                     lossD_adv_batch = self.loss_fn_d(d_real_logits, d_fake_logits)
                     lossG_batch = self.loss_fn_g(d_fake_logits)
 
@@ -762,13 +605,7 @@
                     lossG_batch += self.config.model.projectedgan_feature_matching_loss_weight * lossG_feat_match_batch
                     total_g_feat_match_loss += lossG_feat_match_batch.item()
 
-<<<<<<< HEAD
-                lossD_batch = lossD_adv_batch
-=======
-
-                lossD_batch = lossD_adv_batch
-
->>>>>>> 0a81725f
+
                 d_real_logits_mean_batch = d_real_logits.mean()
                 d_fake_logits_mean_batch = d_fake_logits.mean()
 
@@ -780,10 +617,7 @@
                 num_batches += 1
 
         self.G.train(); self.D.train()
-<<<<<<< HEAD
-=======
-
->>>>>>> 0a81725f
+
         if self.E: self.E.train()
         if self.sp_latent_encoder: self.sp_latent_encoder.train()
 
@@ -797,10 +631,7 @@
             f"{data_split}/D_Fake_Logits_Mean": total_d_fake_logits / num_batches,
         }
         if self.model_architecture == "projected_gan" and total_g_feat_match_loss > 0 :
-<<<<<<< HEAD
-=======
-
->>>>>>> 0a81725f
+
             avg_metrics[f"{data_split}/Loss_G_FeatMatch"] = total_g_feat_match_loss / num_batches
 
         print(f"Evaluation results for {data_split}: {avg_metrics}")
@@ -812,10 +643,7 @@
     def load_checkpoint(self, checkpoint_path):
         print(f"Checkpoint loading from {checkpoint_path} (placeholder).")
 
-<<<<<<< HEAD
-=======
-
->>>>>>> 0a81725f
+
 from omegaconf import OmegaConf
 import os
 import shutil
