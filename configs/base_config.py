from typing import Optional
from dataclasses import dataclass, field
import os

@dataclass
class LoggingConfig:
    """Configuration for logging."""
    use_wandb: bool = True
    wandb_project_name: Optional[str] = None # Will be derived from BaseConfig.project_name in __post_init__
    wandb_run_name: Optional[str] = None     # Will be derived from BaseConfig.run_name in __post_init__
    wandb_entity: Optional[str] = None       # User's W&B entity name
    wandb_watch_freq_g: int = 1000           # How often to log gradients/parameters for G
    wandb_watch_freq_d: int = 1000           # How often to log gradients/parameters for D
    log_freq_step: int = 100
    sample_freq_epoch: int = 1
    num_samples_to_log: int = 10
    checkpoint_freq_epoch: int = 10


@dataclass
class OptimizerConfig:
    """Configuration for optimizers."""
    g_lr: float = 5e-5
    d_lr: float = 2e-4
    beta1: float = 0.0 # Adam optimizer beta1 for G and D
    beta2: float = 0.99 # Adam optimizer beta2 for G and D
    # Potentially add separate betas for G and D if needed:
    # g_beta1: float = 0.0
    # g_beta2: float = 0.99
    # d_beta1: float = 0.0
    # d_beta2: float = 0.99


@dataclass
class ModelConfig:
    """Configuration for the model architecture."""
    architecture: str = "stylegan2"  # Changed default from gan5_gcn
<<<<<<< HEAD
                                     # Options: "dcgan", "stylegan2", "stylegan3", "projected_gan", "cyclegan", "histogan"
=======
                                     # Options: "dcgan", "stylegan2", "stylegan3", "projected_gan", "cyclegan"
>>>>>>> 59aab902

    # --- Shared Hyperparameters ---
    # z_dim is now model-specific, e.g., stylegan2_z_dim, dcgan_z_dim, etc.
    # If a truly shared z_dim is needed later, it can be re-added.
    # For now, each model defines its own latent dimension(s).

    # --- Parameters for DCGAN architecture ---
    dcgan_z_dim: int = 100 # Typical z_dim for DCGAN
    dcgan_g_feat: int = 64 # Feature map size for DCGAN Generator
    dcgan_d_feat: int = 64 # Feature map size for DCGAN Discriminator

    # --- Parameters for StyleGAN2 architecture ---
    stylegan2_z_dim: int = 512
    stylegan2_w_dim: int = 512
    stylegan2_n_mlp: int = 8 # Number of layers in mapping network
    stylegan2_lr_mul_mapping: float = 0.01 # Learning rate multiplier for mapping network
    stylegan2_channel_multiplier: int = 2 # Channel multiplier for G and D resolutions
    # stylegan2_blur_kernel: list[int] = field(default_factory=lambda: [1,3,3,1]) # Blur kernel for FIR filtering
    # stylegan2_g_reg_every: int = 4 # How often to perform G path regularization (if implemented)
    # stylegan2_d_reg_every: int = 16 # How often to perform D R1 regularization

    # StyleGAN2-ADA specific parameters
    stylegan2_ada_target_metric_val: float = 0.6 # Target value for the chosen ADA metric (e.g., r_v, FID threshold)
    stylegan2_ada_interval_kimg: int = 4       # How often to update p_aug (in kimg)
    stylegan2_ada_kimg_target_ramp_up: int = 500 # Duration over which to ramp up p_aug towards initial_p_aug_target if metric is too low
    stylegan2_ada_p_aug_initial: float = 0.0 # Initial augmentation probability
    stylegan2_ada_p_aug_step: float = 0.005   # Step size for adjusting p_aug
    stylegan2_ada_augment_pipeline: list[str] = field(default_factory=lambda: [
        "brightness", "contrast", "lumaflip", "hue", "saturation", # color
        "imgcrop", "geom", # geom
        # "cutout" # Often separate
    ])
    # Individual augmentation probabilities (can be overridden in YAML)
    # These are the 'xflip', 'rotate90', 'xint', 'xint_max' etc. from StyleGAN2-ADA paper.
    # For simplicity here, we'll have a single p_aug and apply the selected pipeline.
    # More granular control could be added later.
    stylegan2_ada_metric_mode: str = "rt" # "rt" (sign of D output), "fid" (if FID is frequent enough)

    # --- Parameters for StyleGAN3 architecture (simplified) ---
    stylegan3_z_dim: int = 512
    stylegan3_w_dim: int = 512
    stylegan3_n_mlp: int = 8
    stylegan3_lr_mul_mapping: float = 0.01
    stylegan3_channel_multiplier: int = 2
    stylegan3_fir_kernel: list[int] = field(default_factory=lambda: [1,3,3,1]) # Basic FIR kernel for up/downsampling (simplified)
    # stylegan3_magnitude_ema_beta: float = 0.5 # For magnitude-based EMA in some variants

    # --- Parameters for Projected GAN architecture ---
    # As ProjectedGANGenerator inherits StyleGAN2Generator, it will use stylegan2_* G params from above.
    # We only need D-specific and feature extractor specific params here for ProjectedGAN.

    # --- Superpixel Conditioning Configs (applied per model type if flags are set) ---
    # General flag to enable any superpixel feature processing for a model
    use_superpixel_conditioning: bool = False # Top-level switch, if False, model-specific flags are ignored

    # C1: Spatial Conditioning for Generator (input concat)
    # Number of channels for the spatial superpixel map (e.g., 1 for segment IDs, 3 for mean color map, S for one-hot)
    superpixel_spatial_map_channels_g: int = 1

    # C4: Spatial Conditioning for Discriminator (input concat)
    superpixel_spatial_map_channels_d: int = 1

    # C2: Latent Code Modulation from Superpixel Embedding
    # Parameters for a simple superpixel feature encoder (e.g., MLP on mean colors)
    superpixel_latent_encoder_enabled: bool = False
    superpixel_feature_dim: int = 3 # e.g., RGB mean color
    superpixel_latent_encoder_hidden_dims: list[int] = field(default_factory=lambda: [64, 128])
    superpixel_latent_embedding_dim: int = 128 # Output dim of z_sp

    # Model-specific flags to enable types of conditioning
    # For DCGAN
    dcgan_g_spatial_cond: bool = False # Enable C1 for DCGAN G
    dcgan_g_latent_cond: bool = False  # Enable C2 for DCGAN G
    dcgan_d_spatial_cond: bool = False # Enable C4 for DCGAN D

    # For StyleGAN2
    stylegan2_g_spatial_cond: bool = False # Enable C1 for StyleGAN2 G (e.g. concat to initial const or early layer)
    stylegan2_g_latent_cond: bool = False  # Enable C2 for StyleGAN2 G (e.g. concat to z or modulate w)
    stylegan2_d_spatial_cond: bool = False # Enable C4 for StyleGAN2 D

    # For StyleGAN3 (simplified)
    stylegan3_g_spatial_cond: bool = False # C1 for StyleGAN3 G (e.g. concat to fourier features if made spatial)
    stylegan3_g_latent_cond: bool = False  # C2 for StyleGAN3 G
    stylegan3_d_spatial_cond: bool = False # C4 for StyleGAN3 D

    # For ProjectedGAN (Generator is StyleGAN2 based, Discriminator is custom)
    # G conditioning will be via stylegan2_*_cond flags if ProjectedGAN G uses them.
    # For D, it's specific.
    projectedgan_d_spatial_cond: bool = False # C4 for ProjectedGAN D's own path

    # For gan5_gcn (already superpixel based) - ablation might mean *disabling* parts
    gan5_gcn_disable_gcn_blocks: bool = False # Example ablation for gan5

    # For gan6_gat_cnn (already superpixel based) - ablation might mean zeroing graph embedding
    gan6_gat_cnn_use_null_graph_embedding: bool = False # Example ablation for gan6
    projectedgan_d_channel_multiplier: int = 2
    projectedgan_blur_kernel: list[int] = field(default_factory=lambda: [1,3,3,1])
    projectedgan_feature_extractor_name: str = "resnet50" # e.g., "resnet50", "efficientnet_b0"
    # projectedgan_feature_extractor_path: Optional[str] = None # Optional path to custom weights
    projectedgan_feature_layers_to_extract: Optional[list[str]] = None # Layers from feature extractor, if None, model defaults used
    projectedgan_projection_dims: int = 256 # Example dim if D were to project features (not used in current D model)
    projectedgan_feature_matching_loss_weight: float = 10.0 # Weight for feature matching loss for G

    # --- Parameters for CycleGAN architecture ---
    cyclegan_input_nc: int = 3  # Number of channels in input images
    cyclegan_output_nc: int = 3 # Number of channels in output images
    cyclegan_ngf: int = 64      # Number of generator filters in the first conv layer
    cyclegan_ndf: int = 64      # Number of discriminator filters in the first conv layer
    cyclegan_n_blocks_gen: int = 9 # Number of residual blocks in CycleGAN generator
    cyclegan_n_layers_disc: int = 3 # Number of layers in CycleGAN PatchGAN discriminator
    cyclegan_lambda_cycle_a: float = 10.0 # Weight for cycle consistency loss (A -> B -> A)
    cyclegan_lambda_cycle_b: float = 10.0 # Weight for cycle consistency loss (B -> A -> B)
    cyclegan_lambda_identity: float = 0.5 # Weight for identity loss. If > 0, identity loss is used.

<<<<<<< HEAD
    # --- Parameters for HistoGAN architecture ---
    # HistoGAN typically builds on StyleGAN2. These params are for its specific loss.
    # StyleGAN2 specific parameters (stylegan2_z_dim, etc.) will be used by HistoGAN's base.
    histogan_histogram_loss_weight: float = 1.0
    histogan_histogram_bins: int = 256
    histogan_histogram_loss_type: str = 'l1' # 'l1', 'l2', or 'cosine'
    # Expected input range for images when calculating histogram loss.
    # The HistogramLoss class will normalize images from this range to [0,1] before computing histograms.
    # If your generator outputs [-1,1], set this to [-1.0, 1.0]. If [0,1], set to [0.0, 1.0].
    histogan_image_value_range: tuple[float, float] = field(default_factory=lambda: (-1.0, 1.0))

=======
>>>>>>> 59aab902

@dataclass
class BaseConfig:
    # --- System and Paths ---
    project_name: str = "SuperpixelGAN_Refactored"
    # Base directory for all outputs (logs, checkpoints, samples)
    # Auto-set based on project_name if not specified
    output_dir_base: str = "experiment_outputs"
    run_name: str = "default_run" # Specific name for this run, used for subfolder in output_dir
    # Full path to the dataset
    dataset_path: str = "/home/student2/histo/data/lung_colon_image_set/lung_image_sets/lung_scc"
    # Directory to cache precomputed superpixels
    cache_dir: str = "superpixel_cache"
    num_workers: int = 4 # For DataLoader
    device: str = "cuda" # "cuda" or "cpu". Trainer will verify availability and fallback to CPU if needed.
    use_cuda: bool = True # Explicit flag, though `device` field is primary. Kept for compatibility if Trainer directly uses it.
    seed: Optional[int] = 42 # For reproducibility, None means no explicit seed setting in main script.

    # --- Data and Preprocessing ---
    image_size: int = 256
    num_superpixels: int = 150 # Number of superpixels (S)
    slic_compactness: float = 10.0
    # Limit number of images for debugging (0 = use all)
    debug_num_images: int = 0

    # --- Model Configuration ---
    # This will be a nested structure, defined below
    model: ModelConfig = field(default_factory=lambda: ModelConfig())

    # --- Optimizer Configuration ---
    optimizer: OptimizerConfig = field(default_factory=lambda: OptimizerConfig())

    # --- Training Hyperparameters ---
    batch_size: int = 16
    num_epochs: int = 200
    # g_lr, d_lr, beta1, beta2 are now in OptimizerConfig
    r1_gamma: float = 5.0 # R1 gradient penalty weight for Discriminator. This is sweepable directly.
    # d_steps_per_g_step: int = 2 # Number of D updates per G update (from gan5)
    # Let's rename for clarity:
    d_updates_per_g_update: int = 2
    gradient_accumulation_steps: int = 1 # Number of steps to accumulate gradients before optimizer step

    # --- Logging Configuration ---
    logging: LoggingConfig = field(default_factory=lambda: LoggingConfig())


    # --- FID Configuration (kept separate for now or could be part of LoggingConfig) ---
    # fid_incep_path: str = "path/to/inception_v3_fid.pt" # Not used if using pytorch-fid's default
    fid_num_images: int = 5000 # Number of real/fake images to use for FID
    fid_batch_size: int = 32   # Batch size for generating images for FID
    fid_freq_epoch: int = 5    # How often (in epochs) to calculate FID. Can be expensive.
    # path_to_real_images_for_fid: str = None # Optional: path to a pre-selected dir of real images for FID consistency. If None, uses current dataset.
    # enable_fid_calculation: bool = False # Set to True in experiment YAML to enable
    enable_fid_calculation: bool = True # Default to True, can be disabled in YAML.

    # --- Resume Training ---
    resume_checkpoint_path: Optional[str] = None # Path to a .pth.tar checkpoint file to resume training

    # --- Output Directory Management ---
    # This will be the actual directory for this specific run's outputs
    output_dir_run: str = field(init=False)

    def __post_init__(self):
        # Set dynamic paths and dependent configs
        self.output_dir_run = os.path.join(self.output_dir_base, self.project_name, self.run_name)

        # Set wandb project and run names based on top-level config if not already set in logging object
        # This handles cases where logging fields might not be in the YAML but should be derived.
        # Ensure self.logging is an object with attributes before trying to access/set them.
        # OmegaConf.structured should ensure self.logging is LoggingConfig instance.
        # If it's merged from a dict that doesn't have these, they'd be None from default_factory.
        if isinstance(self.logging, LoggingConfig):
            if self.logging.wandb_project_name is None:
                self.logging.wandb_project_name = self.project_name
            if self.logging.wandb_run_name is None:
                self.logging.wandb_run_name = self.run_name
        else:
            # This case should ideally not be reached if OmegaConf.structured works as expected
            # and YAML files correctly define the logging structure or omit it to use defaults.
            # If self.logging is somehow not a LoggingConfig object, we might need to log a warning
            # or attempt a more robust re-initialization, but that complexity is what
            # we are trying to avoid by relying on OmegaConf's structuring.
            # For now, we assume OmegaConf handles the type correctly.
            pass


# Example of how to use:
# from omegaconf import OmegaConf
# cfg = OmegaConf.structured(BaseConfig)
# # To load from YAML and merge:
# # cli_conf = OmegaConf.from_cli() # For command line overrides
# # file_conf = OmegaConf.load("experiment_config.yaml")
# # cfg = OmegaConf.merge(cfg, file_conf, cli_conf)

# print(cfg)

if __name__ == "__main__":
    # This is just for testing the BaseConfig standalone
    bc = BaseConfig(run_name="my_test_run_1")
    print(f"Project Name: {bc.project_name}")
    print(f"Dataset Path: {bc.dataset_path}")
    print(f"Cache Directory (base for dataset): {bc.cache_dir}")
    print(f"Output directory for this run: {bc.output_dir_run}")

    # Check if logging is correctly initialized before accessing its attributes
    if bc.logging:
        print(f"WandB Project: {bc.logging.wandb_project_name}")
        print(f"WandB Run: {bc.logging.wandb_run_name}")
    else:
        print("Logging config is not initialized.")


    # Example of how SuperpixelDataset might form its specific cache dir
    sp_cache_example = os.path.join(bc.cache_dir, f"sp_{bc.num_superpixels}_is_{bc.image_size}")
    print(f"Example SuperpixelDataset cache dir: {sp_cache_example}")

print("configs/base_config.py created.")<|MERGE_RESOLUTION|>--- conflicted
+++ resolved
@@ -35,11 +35,7 @@
 class ModelConfig:
     """Configuration for the model architecture."""
     architecture: str = "stylegan2"  # Changed default from gan5_gcn
-<<<<<<< HEAD
                                      # Options: "dcgan", "stylegan2", "stylegan3", "projected_gan", "cyclegan", "histogan"
-=======
-                                     # Options: "dcgan", "stylegan2", "stylegan3", "projected_gan", "cyclegan"
->>>>>>> 59aab902
 
     # --- Shared Hyperparameters ---
     # z_dim is now model-specific, e.g., stylegan2_z_dim, dcgan_z_dim, etc.
@@ -154,7 +150,6 @@
     cyclegan_lambda_cycle_b: float = 10.0 # Weight for cycle consistency loss (B -> A -> B)
     cyclegan_lambda_identity: float = 0.5 # Weight for identity loss. If > 0, identity loss is used.
 
-<<<<<<< HEAD
     # --- Parameters for HistoGAN architecture ---
     # HistoGAN typically builds on StyleGAN2. These params are for its specific loss.
     # StyleGAN2 specific parameters (stylegan2_z_dim, etc.) will be used by HistoGAN's base.
@@ -166,8 +161,7 @@
     # If your generator outputs [-1,1], set this to [-1.0, 1.0]. If [0,1], set to [0.0, 1.0].
     histogan_image_value_range: tuple[float, float] = field(default_factory=lambda: (-1.0, 1.0))
 
-=======
->>>>>>> 59aab902
+
 
 @dataclass
 class BaseConfig:
