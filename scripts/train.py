--- conflicted
+++ resolved
@@ -140,7 +140,6 @@
                 }
             elif self.model_architecture == "gan6_gat_cnn":
                 if not (isinstance(raw_fixed_batch, tuple) and len(raw_fixed_batch) == 2):
-<<<<<<< HEAD
                     print(f"----------- DEBUG: Fixed sample batch for gan6_gat_cnn not in expected tuple format. -----------")
                     print(f"Type of raw_fixed_batch: {type(raw_fixed_batch)}")
                     if isinstance(raw_fixed_batch, (list, tuple)):
@@ -155,8 +154,7 @@
                          print(f"raw_fixed_batch appears to be a PyGBatch object with num_graphs: {raw_fixed_batch.num_graphs}")
                     print(f"--------------------------------------------------------------------------------------------------")
                     # Original warning and return None:
-=======
->>>>>>> e2ad3c83
+
                     print(f"Warning: Fixed sample batch for gan6_gat_cnn not in expected tuple format. Type: {type(raw_fixed_batch)}")
                     return None
                 real_images_tensor, graph_batch_pyg = raw_fixed_batch
